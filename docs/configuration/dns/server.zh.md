### 结构

```json
{
  "dns": {
    "servers": [
      {
        "tag": "google",
        "address": "tls://dns.google",
        "address_resolver": "local",
        "address_strategy": "prefer_ipv4",
        "strategy": "ipv4_only",
        "detour": "direct"
      }
    ]
  }
}

```

### 字段

#### tag

DNS 服务器的标签。

#### address

==必填==

DNS 服务器的地址。

<<<<<<< HEAD
| 协议                 | 格式                           |
|--------------------|------------------------------|
| `System`           | `local`                      |
| `TCP`              | `tcp://1.0.0.1`              |
| `UDP`              | `8.8.8.8` `udp://8.8.4.4`    |
| `TLS`              | `tls://dns.google`           |
| `HTTPS`            | `https://1.1.1.1/dns-query`  |
| `QUIC`             | `quic://dns.adguard.com`     |
| `HTTP3`            | `h3://8.8.8.8/dns-query`     |
| `RCode`            | `rcode://refused`            |
| `DHCP`             | `dhcp://auto` 或 `dhcp://en0` |
| [FakeIP](./fakeip) | `fakeip`                     |
=======
| 协议                                  | 格式                           |
|-------------------------------------|------------------------------|
| `System`                            | `local`                      |
| `TCP`                               | `tcp://1.0.0.1`              |
| `UDP`                               | `8.8.8.8` `udp://8.8.4.4`    |
| `TLS`                               | `tls://dns.google`           |
| `HTTPS`                             | `https://1.1.1.1/dns-query`  |
| `QUIC`                              | `quic://dns.adguard.com`     |
| `HTTP3`                             | `h3://8.8.8.8/dns-query`     |
| `RCode`                             | `rcode://refused`            |
| `DHCP`                              | `dhcp://auto` 或 `dhcp://en0` |
| [FakeIP](/configuration/dns/fakeip) | `fakeip`                     |
>>>>>>> e02317a3

!!! warning ""

    为了确保系统 DNS 生效，而不是 Go 的内置默认解析器，请在编译时启用 CGO。

!!! warning ""

    默认安装不包含 QUIC 和 HTTP3 传输层，请参阅 [安装](/zh/#_2)。

!!! info ""

    RCode 传输层传输层常用于屏蔽请求. 与 DNS 规则和 `disable_cache` 规则选项一起使用。

!!! warning ""

    默认安装不包含 DHCP 传输层，请参阅 [安装](/zh/#_2)。

| RCode             | 描述       | 
|-------------------|----------|
| `success`         | `无错误`    |
| `format_error`    | `请求格式错误` |
| `server_failure`  | `服务器出错`  |
| `name_error`      | `域名不存在`  |
| `not_implemented` | `功能未实现`  |
| `refused`         | `请求被拒绝`  |

#### address_resolver

==如果服务器地址包括域名则必须==

用于解析本 DNS 服务器的域名的另一个 DNS 服务器的标签。

#### address_strategy

用于解析本 DNS 服务器的域名的策略。

可选项：`prefer_ipv4` `prefer_ipv6` `ipv4_only` `ipv6_only`。

默认使用 `dns.strategy`。

#### strategy

默认解析策略。

可选项：`prefer_ipv4` `prefer_ipv6` `ipv4_only` `ipv6_only`。

如果被其他设置覆盖则不生效。

#### detour

用于连接到 DNS 服务器的出站的标签。

如果为空，将使用默认出站。<|MERGE_RESOLUTION|>--- conflicted
+++ resolved
@@ -30,20 +30,6 @@
 
 DNS 服务器的地址。
 
-<<<<<<< HEAD
-| 协议                 | 格式                           |
-|--------------------|------------------------------|
-| `System`           | `local`                      |
-| `TCP`              | `tcp://1.0.0.1`              |
-| `UDP`              | `8.8.8.8` `udp://8.8.4.4`    |
-| `TLS`              | `tls://dns.google`           |
-| `HTTPS`            | `https://1.1.1.1/dns-query`  |
-| `QUIC`             | `quic://dns.adguard.com`     |
-| `HTTP3`            | `h3://8.8.8.8/dns-query`     |
-| `RCode`            | `rcode://refused`            |
-| `DHCP`             | `dhcp://auto` 或 `dhcp://en0` |
-| [FakeIP](./fakeip) | `fakeip`                     |
-=======
 | 协议                                  | 格式                           |
 |-------------------------------------|------------------------------|
 | `System`                            | `local`                      |
@@ -56,7 +42,6 @@
 | `RCode`                             | `rcode://refused`            |
 | `DHCP`                              | `dhcp://auto` 或 `dhcp://en0` |
 | [FakeIP](/configuration/dns/fakeip) | `fakeip`                     |
->>>>>>> e02317a3
 
 !!! warning ""
 
