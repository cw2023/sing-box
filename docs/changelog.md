<<<<<<< HEAD
=======
#### 1.3-beta11

* Fix bugs and update dependencies

#### 1.3-beta10

* Improve direct copy **1**
* Improve DNS caching
* Add `independent_cache` [option](/configuration/dns#independent_cache) for DNS
* Reimplemented shadowsocks client **2**
* Add multiplex support for VLESS outbound
* Set TCP keepalive for WireGuard gVisor TCP connections
* Fixes and improvements

**1**:

* Make splice work with traffic statistics systems like Clash API
* Significantly reduces memory usage of idle connections

**2**:

Improved performance and reduced memory usage.

#### 1.3-beta9

* Improve multiplex **1**
* Fixes and improvements

*1*:

Added new `h2mux` multiplex protocol and `padding` multiplex option, see [Multiplex](/configuration/shared/multiplex).

#### 1.2.6

* Fix bugs and update dependencies

>>>>>>> e02317a3
#### 1.3-beta8

* Fix `system` tun stack for ios
* Fix network monitor for android/ios
* Update VLESS and XUDP protocol **1**
* Fixes and improvements

*1:

This is an incompatible update for XUDP in VLESS if vision flow is enabled.

#### 1.3-beta7

* Add `path` and `headers` options for HTTP outbound
* Add multi-user support for Shadowsocks legacy AEAD inbound
* Fixes and improvements

#### 1.2.4

* Fixes and improvements

#### 1.3-beta6

* Fix WireGuard reconnect
* Perform URLTest recheck after network changes
* Fix bugs and update dependencies

#### 1.3-beta5

* Add Clash.Meta API compatibility for Clash API
* Download Yacd-meta by default if the specified Clash `external_ui` directory is empty
* Add path and headers option for HTTP outbound
* Fixes and improvements

#### 1.3-beta4

* Fix bugs

#### 1.3-beta2

* Download clash-dashboard if the specified Clash `external_ui` directory is empty
* Fix bugs and update dependencies

#### 1.3-beta1

* Add [DNS reverse mapping](/configuration/dns#reverse_mapping) support
* Add [L3 routing](/configuration/route/ip-rule) support **1**
* Add `rewrite_ttl` DNS rule action
* Add [FakeIP](/configuration/dns/fakeip) support **2**
* Add `store_fakeip` Clash API option
* Add multi-peer support for [WireGuard](/configuration/outbound/wireguard#peers) outbound
* Add loopback detect

*1*:

It can currently be used to [route connections directly to WireGuard](/examples/wireguard-direct) or block connections
at the IP layer.

*2*:

See [FAQ](/faq/fakeip) for more information.

#### 1.2.3

* Introducing our [new Android client application](/installation/clients/sfa)
* Improve UDP domain destination NAT
* Update reality protocol
* Fix TTL calculation for DNS response
* Fix v2ray HTTP transport compatibility
* Fix bugs and update dependencies

#### 1.2.2

* Accept `any` outbound in dns rule **1**
* Fix bugs and update dependencies

*1*:

Now you can use the `any` outbound rule to match server address queries instead of filling in all server domains
to `domain` rule.

#### 1.2.1

* Fix missing default host in v2ray http transport`s request
* Flush DNS cache for macOS when tun start/close
* Fix tun's DNS hijacking compatibility with systemd-resolved

#### 1.2.0

* Fix bugs and update dependencies

Important changes since 1.1:

* Introducing our [new iOS client application](/installation/clients/sfi)
* Introducing [UDP over TCP protocol version 2](/configuration/shared/udp-over-tcp)
* Add [platform options](/configuration/inbound/tun#platform) for tun inbound
* Add [ShadowTLS protocol v3](https://github.com/ihciah/shadow-tls/blob/master/docs/protocol-v3-en.md)
* Add [VLESS server](/configuration/inbound/vless) and [vision](/configuration/outbound/vless#flow) support
* Add [reality TLS](/configuration/shared/tls) support
* Add [NTP service](/configuration/ntp)
* Add [DHCP DNS server](/configuration/dns/server) support
* Add SSH [host key validation](/configuration/outbound/ssh) support
* Add [query_type](/configuration/dns/rule) DNS rule item
* Add fallback support for v2ray transport
* Add custom TLS server support for http based v2ray transports
* Add health check support for http-based v2ray transports
* Add multiple configuration support

#### 1.2-rc1

* Fix bugs and update dependencies

#### 1.2-beta10

* Add multiple configuration support **1**
* Fix bugs and update dependencies

*1*:

Now you can pass the parameter `--config` or `-c` multiple times, or use the new parameter `--config-directory` or `-C`
to load all configuration files in a directory.

Loaded configuration files are sorted by name. If you want to control the merge order, add a numeric prefix to the file
name.

#### 1.1.7

* Improve the stability of the VMESS server
* Fix `auto_detect_interface` incorrectly identifying the default interface on Windows
* Fix bugs and update dependencies

#### 1.2-beta9

* Introducing the [UDP over TCP protocol version 2](/configuration/shared/udp-over-tcp)
* Add health check support for http-based v2ray transports
* Remove length limit on short_id for reality TLS config
* Fix bugs and update dependencies

#### 1.2-beta8

* Update reality and uTLS libraries
* Fix `auto_detect_interface` incorrectly identifying the default interface on Windows

#### 1.2-beta7

* Fix the compatibility issue between VLESS's vision sub-protocol and the Xray-core client
* Improve the stability of the VMESS server

#### 1.2-beta6

* Introducing our [new iOS client application](/installation/clients/sfi)
* Add [platform options](/configuration/inbound/tun#platform) for tun inbound
* Add custom TLS server support for http based v2ray transports
* Add generate commands
* Enable XUDP by default in VLESS
* Update reality server
* Update vision protocol
* Fixed [user flow in vless server](/configuration/inbound/vless#usersflow)
* Bug fixes
* Update dependencies

#### 1.2-beta5

* Add [VLESS server](/configuration/inbound/vless) and [vision](/configuration/outbound/vless#flow) support
* Add [reality TLS](/configuration/shared/tls) support
* Fix match private address

#### 1.1.6

* Improve vmess request
* Fix ipv6 redirect on Linux
* Fix match geoip private
* Fix parse hysteria UDP message
* Fix socks connect response
* Disable vmess header protection if transport enabled
* Update QUIC v2 version number and initial salt

#### 1.2-beta4

* Add [NTP service](/configuration/ntp)
* Add Add multiple server names and multi-user support for shadowtls
* Add strict mode support for shadowtls v3
* Add uTLS support for shadowtls v3

#### 1.2-beta3

* Update QUIC v2 version number and initial salt
* Fix shadowtls v3 implementation

#### 1.2-beta2

* Add [ShadowTLS protocol v3](https://github.com/ihciah/shadow-tls/blob/master/docs/protocol-v3-en.md)
* Add fallback support for v2ray transport
* Fix parse hysteria UDP message
* Fix socks connect response
* Disable vmess header protection if transport enabled

#### 1.2-beta1

* Add [DHCP DNS server](/configuration/dns/server) support
* Add SSH [host key validation](/configuration/outbound/ssh) support
* Add [query_type](/configuration/dns/rule) DNS rule item
* Add v2ray [user stats](/configuration/experimental#statsusers) api
* Add new clash DNS query api
* Improve vmess request
* Fix ipv6 redirect on Linux
* Fix match geoip private

#### 1.1.5

* Add Go 1.20 support
* Fix inbound default DF value
* Fix auth_user route for naive inbound
* Fix gRPC lite header
* Ignore domain case in route rules

#### 1.1.4

* Fix DNS log
* Fix write to h2 conn after closed
* Fix create UDP DNS transport from plain IPv6 address

#### 1.1.2

* Fix http proxy auth
* Fix user from stream packet conn
* Fix DNS response TTL
* Fix override packet conn
* Skip override system proxy bypass list
* Improve DNS log

#### 1.1.1

* Fix acme config
* Fix vmess packet conn
* Suppress quic-go set DF error

#### 1.1

* Fix close clash cache

Important changes since 1.0:

* Add support for use with android VPNService
* Add tun support for WireGuard outbound
* Add system tun stack
* Add comment filter for config
* Add option for allow optional proxy protocol header
* Add Clash mode and persistence support
* Add TLS ECH and uTLS support for outbound TLS options
* Add internal simple-obfs and v2ray-plugin
* Add ShadowsocksR outbound
* Add VLESS outbound and XUDP
* Skip wait for hysteria tcp handshake response
* Add v2ray mux support for all inbound
* Add XUDP support for VMess
* Improve websocket writer
* Refine tproxy write back
* Fix DNS leak caused by
  Windows' ordinary multihomed DNS resolution behavior
* Add sniff_timeout listen option
* Add custom route support for tun
* Add option for custom wireguard reserved bytes
* Split bind_address into ipv4 and ipv6
* Add ShadowTLS v1 and v2 support

#### 1.1-rc1

* Fix TLS config for h2 server
* Fix crash when input bad method in shadowsocks multi-user inbound
* Fix listen UDP
* Fix check invalid packet on macOS

#### 1.1-beta18

* Enhance defense against active probe for shadowtls server **1**

**1**:

The `fallback_after` option has been removed.

#### 1.1-beta17

* Fix shadowtls server **1**

*1*:

Added [fallback_after](/configuration/inbound/shadowtls#fallback_after) option.

#### 1.0.7

* Add support for new x/h2 deadline
* Fix copy pipe
* Fix decrypt xplus packet
* Fix macOS Ventura process name match
* Fix smux keepalive
* Fix vmess request buffer
* Fix h2c transport
* Fix tor geoip
* Fix udp connect for mux client
* Fix default dns transport strategy

#### 1.1-beta16

* Improve shadowtls server
* Fix default dns transport strategy
* Update uTLS to v1.2.0

#### 1.1-beta15

* Add support for new x/h2 deadline
* Fix udp connect for mux client
* Fix dns buffer
* Fix quic dns retry
* Fix create TLS config
* Fix websocket alpn
* Fix tor geoip

#### 1.1-beta14

* Add multi-user support for hysteria inbound **1**
* Add custom tls client support for std grpc
* Fix smux keep alive
* Fix vmess request buffer
* Fix default local DNS server behavior
* Fix h2c transport

*1*:

The `auth` and `auth_str` fields have been replaced by the `users` field.

#### 1.1-beta13

* Add custom worker count option for WireGuard outbound
* Split bind_address into ipv4 and ipv6
* Move WFP manipulation to strict route
* Fix WireGuard outbound panic when close
* Fix macOS Ventura process name match
* Fix QUIC connection migration by @HyNetwork
* Fix handling QUIC client SNI by @HyNetwork

#### 1.1-beta12

* Fix uTLS config
* Update quic-go to v0.30.0
* Update cloudflare-tls to go1.18.7

#### 1.1-beta11

* Add option for custom wireguard reserved bytes
* Fix shadowtls v2
* Fix h3 dns transport
* Fix copy pipe
* Fix decrypt xplus packet
* Fix v2ray api
* Suppress no network error
* Improve local dns transport

#### 1.1-beta10

* Add [sniff_timeout](/configuration/shared/listen#sniff_timeout) listen option
* Add [custom route](/configuration/inbound/tun#inet4_route_address) support for tun **1**
* Fix interface monitor
* Fix websocket headroom
* Fix uTLS handshake
* Fix ssh outbound
* Fix sniff fragmented quic client hello
* Fix DF for hysteria
* Fix naive overflow
* Check destination before udp connect
* Update uTLS to v1.1.5
* Update tfo-go to v2.0.2
* Update fsnotify to v1.6.0
* Update grpc to v1.50.1

*1*:

The `strict_route` on windows is removed.

#### 1.0.6

* Fix ssh outbound
* Fix sniff fragmented quic client hello
* Fix naive overflow
* Check destination before udp connect

#### 1.1-beta9

* Fix windows route **1**
* Add [v2ray statistics api](/configuration/experimental#v2ray-api-fields)
* Add ShadowTLS v2 support **2**
* Fixes and improvements

**1**:

* Fix DNS leak caused by
  Windows' [ordinary multihomed DNS resolution behavior](https://learn.microsoft.com/en-us/previous-versions/windows/it-pro/windows-server-2008-R2-and-2008/dd197552%28v%3Dws.10%29)
* Flush Windows DNS cache when start/close

**2**:

See [ShadowTLS inbound](/configuration/inbound/shadowtls#version)
and [ShadowTLS outbound](/configuration/outbound/shadowtls#version)

#### 1.1-beta8

* Fix leaks on close
* Improve websocket writer
* Refine tproxy write back
* Refine 4in6 processing
* Fix shadowsocks plugins
* Fix missing source address from transport connection
* Fix fqdn socks5 outbound connection
* Fix read source address from grpc-go

#### 1.0.5

* Fix missing source address from transport connection
* Fix fqdn socks5 outbound connection
* Fix read source address from grpc-go

#### 1.1-beta7

* Add v2ray mux and XUDP support for VMess inbound
* Add XUDP support for VMess outbound
* Disable DF on direct outbound by default
* Fix bugs in 1.1-beta6

#### 1.1-beta6

* Add [URLTest outbound](/configuration/outbound/urltest)
* Fix bugs in 1.1-beta5

#### 1.1-beta5

* Print tags in version command
* Redirect clash hello to external ui
* Move shadowsocksr implementation to clash
* Make gVisor optional **1**
* Refactor to miekg/dns
* Refactor bind control
* Fix build on go1.18
* Fix clash store-selected
* Fix close grpc conn
* Fix port rule match logic
* Fix clash api proxy type

*1*:

The build tag `no_gvisor` is replaced by `with_gvisor`.

The default tun stack is changed to system.

#### 1.0.4

* Fix close grpc conn
* Fix port rule match logic
* Fix clash api proxy type

#### 1.1-beta4

* Add internal simple-obfs and v2ray-plugin [Shadowsocks plugins](/configuration/outbound/shadowsocks#plugin)
* Add [ShadowsocksR outbound](/configuration/outbound/shadowsocksr)
* Add [VLESS outbound and XUDP](/configuration/outbound/vless)
* Skip wait for hysteria tcp handshake response
* Fix socks4 client
* Fix hysteria inbound
* Fix concurrent write

#### 1.0.3

* Fix socks4 client
* Fix hysteria inbound
* Fix concurrent write

#### 1.1-beta3

* Fix using custom TLS client in http2 client
* Fix bugs in 1.1-beta2

#### 1.1-beta2

* Add Clash mode and persistence support **1**
* Add TLS ECH and uTLS support for outbound TLS options **2**
* Fix socks4 request
* Fix processing empty dns result

*1*:

Switching modes using the Clash API, and `store-selected` are now supported,
see [Experimental](/configuration/experimental).

*2*:

ECH (Encrypted Client Hello) is a TLS extension that allows a client to encrypt the first part of its ClientHello
message, see [TLS#ECH](/configuration/shared/tls#ech).

uTLS is a fork of "crypto/tls", which provides ClientHello fingerprinting resistance,
see [TLS#uTLS](/configuration/shared/tls#utls).

#### 1.0.2

* Fix socks4 request
* Fix processing empty dns result

#### 1.1-beta1

* Add support for use with android VPNService **1**
* Add tun support for WireGuard outbound **2**
* Add system tun stack **3**
* Add comment filter for config **4**
* Add option for allow optional proxy protocol header
* Add half close for smux
* Set UDP DF by default **5**
* Set default tun mtu to 9000
* Update gVisor to 20220905.0

*1*:

In previous versions, Android VPN would not work with tun enabled.

The usage of tun over VPN and VPN over tun is now supported, see [Tun Inbound](/configuration/inbound/tun#auto_route).

*2*:

In previous releases, WireGuard outbound support was backed by the lower performance gVisor virtual interface.

It achieves the same performance as wireguard-go by providing automatic system interface support.

*3*:

It does not depend on gVisor and has better performance in some cases.

It is less compatible and may not be available in some environments.

*4*:

Annotated json configuration files are now supported.

*5*:

UDP fragmentation is now blocked by default.

Including shadowsocks-libev, shadowsocks-rust and quic-go all disable segmentation by default.

See [Dial Fields](/configuration/shared/dial#udp_fragment)
and [Listen Fields](/configuration/shared/listen#udp_fragment).

#### 1.0.1

* Fix match 4in6 address in ip_cidr
* Fix clash api log level format error
* Fix clash api unknown proxy type

#### 1.0

* Fix wireguard reconnect
* Fix naive inbound
* Fix json format error message
* Fix processing vmess termination signal
* Fix hysteria stream error
* Fix listener close when proxyproto failed

#### 1.0-rc1

* Fix write log timestamp
* Fix write zero
* Fix dial parallel in direct outbound
* Fix write trojan udp
* Fix DNS routing
* Add attribute support for geosite
* Update documentation for [Dial Fields](/configuration/shared/dial)

#### 1.0-beta3

* Add [chained inbound](/configuration/shared/listen#detour) support
* Add process_path rule item
* Add macOS redirect support
* Add ShadowTLS [Inbound](/configuration/inbound/shadowtls), [Outbound](/configuration/outbound/shadowtls)
  and [Examples](/examples/shadowtls)
* Fix search android package in non-owner users
* Fix socksaddr type condition
* Fix smux session status
* Refactor inbound and outbound documentation
* Minor fixes

#### 1.0-beta2

* Add strict_route option for [Tun inbound](/configuration/inbound/tun#strict_route)
* Add packetaddr support for [VMess outbound](/configuration/outbound/vmess#packet_addr)
* Add better performing alternative gRPC implementation
* Add [docker image](https://github.com/SagerNet/sing-box/pkgs/container/sing-box)
* Fix sniff override destination

#### 1.0-beta1

* Initial release

##### 2022/08/26

* Fix ipv6 route on linux
* Fix read DNS message

##### 2022/08/25

* Let vmess use zero instead of auto if TLS enabled
* Add trojan fallback for ALPN
* Improve ip_cidr rule
* Fix format bind_address
* Fix http proxy with compressed response
* Fix route connections

##### 2022/08/24

* Fix naive padding
* Fix unix search path
* Fix close non-duplex connections
* Add ACME EAB support
* Fix early close on windows and catch any
* Initial zh-CN document translation

##### 2022/08/23

* Add [V2Ray Transport](/configuration/shared/v2ray-transport) support for VMess and Trojan
* Allow plain http request in Naive inbound (It can now be used with nginx)
* Add proxy protocol support
* Free memory after start
* Parse X-Forward-For in HTTP requests
* Handle SIGHUP signal

##### 2022/08/22

* Add strategy setting for each [DNS server](/configuration/dns/server)
* Add bind address to outbound options

##### 2022/08/21

* Add [Tor outbound](/configuration/outbound/tor)
* Add [SSH outbound](/configuration/outbound/ssh)

##### 2022/08/20

* Attempt to unwrap ip-in-fqdn socksaddr
* Fix read packages in android 12
* Fix route on some android devices
* Improve linux process searcher
* Fix write socks5 username password auth request
* Skip bind connection with private destination to interface
* Add [Trojan connection fallback](/configuration/inbound/trojan#fallback)

##### 2022/08/19

* Add Hysteria [Inbound](/configuration/inbound/hysteria) and [Outbund](/configuration/outbound/hysteria)
* Add [ACME TLS certificate issuer](/configuration/shared/tls)
* Allow read config from stdin (-c stdin)
* Update gVisor to 20220815.0

##### 2022/08/18

* Fix find process with lwip stack
* Fix crash on shadowsocks server
* Fix crash on darwin tun
* Fix write log to file

##### 2022/08/17

* Improve async dns transports

##### 2022/08/16

* Add ip_version (route/dns) rule item
* Add [WireGuard](/configuration/outbound/wireguard) outbound

##### 2022/08/15

* Add uid, android user and package rules support in [Tun](/configuration/inbound/tun) routing.

##### 2022/08/13

* Fix dns concurrent write

##### 2022/08/12

* Performance improvements
* Add UoT option for [SOCKS](/configuration/outbound/socks) outbound

##### 2022/08/11

* Add UoT option for [Shadowsocks](/configuration/outbound/shadowsocks) outbound, UoT support for all inbounds

##### 2022/08/10

* Add full-featured [Naive](/configuration/inbound/naive) inbound
* Fix default dns server option [#9] by iKirby

##### 2022/08/09

No changelog before.

[#9]: https://github.com/SagerNet/sing-box/pull/9<|MERGE_RESOLUTION|>--- conflicted
+++ resolved
@@ -1,5 +1,3 @@
-<<<<<<< HEAD
-=======
 #### 1.3-beta11
 
 * Fix bugs and update dependencies
@@ -36,7 +34,6 @@
 
 * Fix bugs and update dependencies
 
->>>>>>> e02317a3
 #### 1.3-beta8
 
 * Fix `system` tun stack for ios
