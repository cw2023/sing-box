//go:build with_gvisor

package wireguard

import (
	"context"
	"net"
	"net/netip"
	"os"

	"github.com/sagernet/sing-tun"
	"github.com/sagernet/sing/common/buf"
	E "github.com/sagernet/sing/common/exceptions"
	M "github.com/sagernet/sing/common/metadata"
	N "github.com/sagernet/sing/common/network"
	wgTun "github.com/sagernet/wireguard-go/tun"

	"gvisor.dev/gvisor/pkg/bufferv2"
	"gvisor.dev/gvisor/pkg/tcpip"
	"gvisor.dev/gvisor/pkg/tcpip/adapters/gonet"
	"gvisor.dev/gvisor/pkg/tcpip/header"
	"gvisor.dev/gvisor/pkg/tcpip/network/ipv4"
	"gvisor.dev/gvisor/pkg/tcpip/network/ipv6"
	"gvisor.dev/gvisor/pkg/tcpip/stack"
	"gvisor.dev/gvisor/pkg/tcpip/transport/icmp"
	"gvisor.dev/gvisor/pkg/tcpip/transport/tcp"
	"gvisor.dev/gvisor/pkg/tcpip/transport/udp"
)

var _ NatDevice = (*StackDevice)(nil)

const defaultNIC tcpip.NICID = 1

type StackDevice struct {
	stack          *stack.Stack
	mtu            uint32
	events         chan wgTun.Event
	outbound       chan *stack.PacketBuffer
	packetOutbound chan *buf.Buffer
	done           chan struct{}
	dispatcher     stack.NetworkDispatcher
	addr4          tcpip.Address
	addr6          tcpip.Address
	mapping        *tun.NatMapping
	writer         *tun.NatWriter
}

func NewStackDevice(localAddresses []netip.Prefix, mtu uint32, ipRewrite bool) (*StackDevice, error) {
	ipStack := stack.New(stack.Options{
		NetworkProtocols:   []stack.NetworkProtocolFactory{ipv4.NewProtocol, ipv6.NewProtocol},
		TransportProtocols: []stack.TransportProtocolFactory{tcp.NewProtocol, udp.NewProtocol, icmp.NewProtocol4, icmp.NewProtocol6},
		HandleLocal:        true,
	})
	tunDevice := &StackDevice{
		stack:          ipStack,
		mtu:            mtu,
		events:         make(chan wgTun.Event, 1),
		outbound:       make(chan *stack.PacketBuffer, 256),
		packetOutbound: make(chan *buf.Buffer, 256),
		done:           make(chan struct{}),
		mapping:        tun.NewNatMapping(ipRewrite),
	}
	err := ipStack.CreateNIC(defaultNIC, (*wireEndpoint)(tunDevice))
	if err != nil {
		return nil, E.New(err.String())
	}
	for _, prefix := range localAddresses {
		addr := tcpip.Address(prefix.Addr().AsSlice())
		protoAddr := tcpip.ProtocolAddress{
			AddressWithPrefix: tcpip.AddressWithPrefix{
				Address:   addr,
				PrefixLen: prefix.Bits(),
			},
		}
		if prefix.Addr().Is4() {
			tunDevice.addr4 = addr
			protoAddr.Protocol = ipv4.ProtocolNumber
		} else {
			tunDevice.addr6 = addr
			protoAddr.Protocol = ipv6.ProtocolNumber
		}
		err = ipStack.AddProtocolAddress(defaultNIC, protoAddr, stack.AddressProperties{})
		if err != nil {
			return nil, E.New("parse local address ", protoAddr.AddressWithPrefix, ": ", err.String())
		}
	}
	if ipRewrite {
		tunDevice.writer = tun.NewNatWriter(tunDevice.Inet4Address(), tunDevice.Inet6Address())
	}
	sOpt := tcpip.TCPSACKEnabled(true)
	ipStack.SetTransportProtocolOption(tcp.ProtocolNumber, &sOpt)
	cOpt := tcpip.CongestionControlOption("cubic")
	ipStack.SetTransportProtocolOption(tcp.ProtocolNumber, &cOpt)
	ipStack.AddRoute(tcpip.Route{Destination: header.IPv4EmptySubnet, NIC: defaultNIC})
	ipStack.AddRoute(tcpip.Route{Destination: header.IPv6EmptySubnet, NIC: defaultNIC})
	return tunDevice, nil
}

func (w *StackDevice) NewEndpoint() (stack.LinkEndpoint, error) {
	return (*wireEndpoint)(w), nil
}

func (w *StackDevice) DialContext(ctx context.Context, network string, destination M.Socksaddr) (net.Conn, error) {
	addr := tcpip.FullAddress{
		NIC:  defaultNIC,
		Port: destination.Port,
		Addr: tcpip.Address(destination.Addr.AsSlice()),
	}
	bind := tcpip.FullAddress{
		NIC: defaultNIC,
	}
	var networkProtocol tcpip.NetworkProtocolNumber
	if destination.IsIPv4() {
		networkProtocol = header.IPv4ProtocolNumber
		bind.Addr = w.addr4
	} else {
		networkProtocol = header.IPv6ProtocolNumber
		bind.Addr = w.addr6
	}
	switch N.NetworkName(network) {
	case N.NetworkTCP:
		tcpConn, err := gonet.DialTCPWithBind(ctx, w.stack, bind, addr, networkProtocol)
		if err != nil {
			return nil, err
		}
		return tcpConn, nil
	case N.NetworkUDP:
		udpConn, err := gonet.DialUDP(w.stack, &bind, &addr, networkProtocol)
		if err != nil {
			return nil, err
		}
		return udpConn, nil
	default:
		return nil, E.Extend(N.ErrUnknownNetwork, network)
	}
}

func (w *StackDevice) ListenPacket(ctx context.Context, destination M.Socksaddr) (net.PacketConn, error) {
	bind := tcpip.FullAddress{
		NIC: defaultNIC,
	}
	var networkProtocol tcpip.NetworkProtocolNumber
	if destination.IsIPv4() || w.addr6 == "" {
		networkProtocol = header.IPv4ProtocolNumber
		bind.Addr = w.addr4
	} else {
		networkProtocol = header.IPv6ProtocolNumber
		bind.Addr = w.addr6
	}
	udpConn, err := gonet.DialUDP(w.stack, &bind, nil, networkProtocol)
	if err != nil {
		return nil, err
	}
	return udpConn, nil
}

func (w *StackDevice) Inet4Address() netip.Addr {
	return M.AddrFromIP(net.IP(w.addr4))
}

func (w *StackDevice) Inet6Address() netip.Addr {
	return M.AddrFromIP(net.IP(w.addr6))
}

func (w *StackDevice) Start() error {
	w.events <- wgTun.EventUp
	return nil
}

func (w *StackDevice) File() *os.File {
	return nil
}

func (w *StackDevice) Read(bufs [][]byte, sizes []int, offset int) (count int, err error) {
	select {
	case packetBuffer, ok := <-w.outbound:
		if !ok {
			return 0, os.ErrClosed
		}
		defer packetBuffer.DecRef()
		p := bufs[0]
		p = p[offset:]
		n := 0
		for _, slice := range packetBuffer.AsSlices() {
			n += copy(p[n:], slice)
		}
		sizes[0] = n
		count = 1
		return
	case packet := <-w.packetOutbound:
		defer packet.Release()
		sizes[0] = copy(bufs[0][offset:], packet.Bytes())
		count = 1
		return
	case packet := <-w.packetOutbound:
		defer packet.Release()
		n = copy(p[offset:], packet.Bytes())
		return
	case <-w.done:
		return 0, os.ErrClosed
	}
}

<<<<<<< HEAD
func (w *StackDevice) Write(p []byte, offset int) (n int, err error) {
	p = p[offset:]
	if len(p) == 0 {
		return
	}
	handled, err := w.mapping.WritePacket(p)
	if handled {
		return len(p), err
	}
	var networkProtocol tcpip.NetworkProtocolNumber
	switch header.IPVersion(p) {
	case header.IPv4Version:
		networkProtocol = header.IPv4ProtocolNumber
	case header.IPv6Version:
		networkProtocol = header.IPv6ProtocolNumber
=======
func (w *StackDevice) Write(bufs [][]byte, offset int) (count int, err error) {
	for _, b := range bufs {
		b = b[offset:]
		if len(b) == 0 {
			continue
		}
		handled, err := w.mapping.WritePacket(b)
		if handled {
			count++
			if err != nil {
				return count, err
			}
			continue
		}
		var networkProtocol tcpip.NetworkProtocolNumber
		switch header.IPVersion(b) {
		case header.IPv4Version:
			networkProtocol = header.IPv4ProtocolNumber
		case header.IPv6Version:
			networkProtocol = header.IPv6ProtocolNumber
		}
		packetBuffer := stack.NewPacketBuffer(stack.PacketBufferOptions{
			Payload: bufferv2.MakeWithData(b),
		})
		w.dispatcher.DeliverNetworkPacket(networkProtocol, packetBuffer)
		packetBuffer.DecRef()
		count++
>>>>>>> b5bea12d
	}
	return
}

func (w *StackDevice) Flush() error {
	return nil
}

func (w *StackDevice) MTU() (int, error) {
	return int(w.mtu), nil
}

func (w *StackDevice) Name() (string, error) {
	return "sing-box", nil
}

<<<<<<< HEAD
func (w *StackDevice) Events() chan wgTun.Event {
=======
func (w *StackDevice) Events() <-chan wgTun.Event {
>>>>>>> b5bea12d
	return w.events
}

func (w *StackDevice) Close() error {
	select {
	case <-w.done:
		return os.ErrClosed
	default:
	}
	w.stack.Close()
	for _, endpoint := range w.stack.CleanupEndpoints() {
		endpoint.Abort()
	}
	w.stack.Wait()
	close(w.done)
	return nil
}

<<<<<<< HEAD
=======
func (w *StackDevice) BatchSize() int {
	return 1
}

>>>>>>> b5bea12d
func (w *StackDevice) CreateDestination(session tun.RouteSession, conn tun.RouteContext) tun.DirectDestination {
	w.mapping.CreateSession(session, conn)
	return &stackNatDestination{
		device:  w,
		session: session,
	}
}

type stackNatDestination struct {
	device  *StackDevice
	session tun.RouteSession
}

func (d *stackNatDestination) WritePacket(buffer *buf.Buffer) error {
	if d.device.writer != nil {
		d.device.writer.RewritePacket(buffer.Bytes())
	}
	d.device.packetOutbound <- buffer
	return nil
}

func (d *stackNatDestination) WritePacketBuffer(buffer *stack.PacketBuffer) error {
	if d.device.writer != nil {
		d.device.writer.RewritePacketBuffer(buffer)
	}
	d.device.outbound <- buffer
	return nil
}

func (d *stackNatDestination) Close() error {
	d.device.mapping.DeleteSession(d.session)
	return nil
}

func (d *stackNatDestination) Timeout() bool {
	return false
}

var _ stack.LinkEndpoint = (*wireEndpoint)(nil)

type wireEndpoint StackDevice

func (ep *wireEndpoint) MTU() uint32 {
	return ep.mtu
}

func (ep *wireEndpoint) MaxHeaderLength() uint16 {
	return 0
}

func (ep *wireEndpoint) LinkAddress() tcpip.LinkAddress {
	return ""
}

func (ep *wireEndpoint) Capabilities() stack.LinkEndpointCapabilities {
	return stack.CapabilityNone
}

func (ep *wireEndpoint) Attach(dispatcher stack.NetworkDispatcher) {
	ep.dispatcher = dispatcher
}

func (ep *wireEndpoint) IsAttached() bool {
	return ep.dispatcher != nil
}

func (ep *wireEndpoint) Wait() {
}

func (ep *wireEndpoint) ARPHardwareType() header.ARPHardwareType {
	return header.ARPHardwareNone
}

func (ep *wireEndpoint) AddHeader(buffer *stack.PacketBuffer) {
}

func (ep *wireEndpoint) WritePackets(list stack.PacketBufferList) (int, tcpip.Error) {
	for _, packetBuffer := range list.AsSlice() {
		packetBuffer.IncRef()
		select {
		case <-ep.done:
			return 0, &tcpip.ErrClosedForSend{}
		case ep.outbound <- packetBuffer:
		}
	}
	return list.Len(), nil
}<|MERGE_RESOLUTION|>--- conflicted
+++ resolved
@@ -192,32 +192,11 @@
 		sizes[0] = copy(bufs[0][offset:], packet.Bytes())
 		count = 1
 		return
-	case packet := <-w.packetOutbound:
-		defer packet.Release()
-		n = copy(p[offset:], packet.Bytes())
-		return
 	case <-w.done:
 		return 0, os.ErrClosed
 	}
 }
 
-<<<<<<< HEAD
-func (w *StackDevice) Write(p []byte, offset int) (n int, err error) {
-	p = p[offset:]
-	if len(p) == 0 {
-		return
-	}
-	handled, err := w.mapping.WritePacket(p)
-	if handled {
-		return len(p), err
-	}
-	var networkProtocol tcpip.NetworkProtocolNumber
-	switch header.IPVersion(p) {
-	case header.IPv4Version:
-		networkProtocol = header.IPv4ProtocolNumber
-	case header.IPv6Version:
-		networkProtocol = header.IPv6ProtocolNumber
-=======
 func (w *StackDevice) Write(bufs [][]byte, offset int) (count int, err error) {
 	for _, b := range bufs {
 		b = b[offset:]
@@ -245,7 +224,6 @@
 		w.dispatcher.DeliverNetworkPacket(networkProtocol, packetBuffer)
 		packetBuffer.DecRef()
 		count++
->>>>>>> b5bea12d
 	}
 	return
 }
@@ -262,11 +240,7 @@
 	return "sing-box", nil
 }
 
-<<<<<<< HEAD
-func (w *StackDevice) Events() chan wgTun.Event {
-=======
 func (w *StackDevice) Events() <-chan wgTun.Event {
->>>>>>> b5bea12d
 	return w.events
 }
 
@@ -285,13 +259,10 @@
 	return nil
 }
 
-<<<<<<< HEAD
-=======
 func (w *StackDevice) BatchSize() int {
 	return 1
 }
 
->>>>>>> b5bea12d
 func (w *StackDevice) CreateDestination(session tun.RouteSession, conn tun.RouteContext) tun.DirectDestination {
 	w.mapping.CreateSession(session, conn)
 	return &stackNatDestination{
