--- conflicted
+++ resolved
@@ -35,11 +35,7 @@
 	stack          *stack.Stack
 	mtu            uint32
 	events         chan wgTun.Event
-<<<<<<< HEAD
-	outbound       chan *stack.PacketBuffer
-=======
 	outbound       chan stack.PacketBufferPtr
->>>>>>> e02317a3
 	packetOutbound chan *buf.Buffer
 	done           chan struct{}
 	dispatcher     stack.NetworkDispatcher
@@ -59,11 +55,7 @@
 		stack:          ipStack,
 		mtu:            mtu,
 		events:         make(chan wgTun.Event, 1),
-<<<<<<< HEAD
-		outbound:       make(chan *stack.PacketBuffer, 256),
-=======
 		outbound:       make(chan stack.PacketBufferPtr, 256),
->>>>>>> e02317a3
 		packetOutbound: make(chan *buf.Buffer, 256),
 		done:           make(chan struct{}),
 		mapping:        tun.NewNatMapping(ipRewrite),
@@ -292,11 +284,7 @@
 	return nil
 }
 
-<<<<<<< HEAD
-func (d *stackNatDestination) WritePacketBuffer(buffer *stack.PacketBuffer) error {
-=======
 func (d *stackNatDestination) WritePacketBuffer(buffer stack.PacketBufferPtr) error {
->>>>>>> e02317a3
 	if d.device.writer != nil {
 		d.device.writer.RewritePacketBuffer(buffer)
 	}
