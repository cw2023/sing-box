package route

import (
	"context"
	"net"
	"net/netip"
	"net/url"
	"os"
	"os/user"
	"strings"
	"time"

	"github.com/sagernet/sing-box/adapter"
	"github.com/sagernet/sing-box/common/dialer"
	"github.com/sagernet/sing-box/common/dialer/conntrack"
	"github.com/sagernet/sing-box/common/geoip"
	"github.com/sagernet/sing-box/common/geosite"
	"github.com/sagernet/sing-box/common/mux"
	"github.com/sagernet/sing-box/common/process"
	"github.com/sagernet/sing-box/common/sniff"
	C "github.com/sagernet/sing-box/constant"
	"github.com/sagernet/sing-box/experimental/libbox/platform"
	"github.com/sagernet/sing-box/log"
	"github.com/sagernet/sing-box/ntp"
	"github.com/sagernet/sing-box/option"
	"github.com/sagernet/sing-box/outbound"
	"github.com/sagernet/sing-box/transport/fakeip"
	"github.com/sagernet/sing-dns"
	"github.com/sagernet/sing-tun"
	"github.com/sagernet/sing-vmess"
	"github.com/sagernet/sing/common"
	"github.com/sagernet/sing/common/buf"
	"github.com/sagernet/sing/common/bufio"
	"github.com/sagernet/sing/common/bufio/deadline"
	"github.com/sagernet/sing/common/control"
	E "github.com/sagernet/sing/common/exceptions"
	F "github.com/sagernet/sing/common/format"
	M "github.com/sagernet/sing/common/metadata"
	N "github.com/sagernet/sing/common/network"
	"github.com/sagernet/sing/common/uot"
)

var _ adapter.Router = (*Router)(nil)

type Router struct {
	ctx                                context.Context
	logger                             log.ContextLogger
	dnsLogger                          log.ContextLogger
	inboundByTag                       map[string]adapter.Inbound
	outbounds                          []adapter.Outbound
	outboundByTag                      map[string]adapter.Outbound
	proxyProviders                     []adapter.ProxyProvider
	proxyProviderByTag                 map[string]adapter.ProxyProvider
	proxyProviderOutbounds             map[string][]adapter.Outbound
	rules                              []adapter.Rule
	ipRules                            []adapter.IPRule
	defaultDetour                      string
	defaultOutboundForConnection       adapter.Outbound
	defaultOutboundForPacketConnection adapter.Outbound
	needGeoIPDatabase                  bool
	needGeositeDatabase                bool
	geoIPOptions                       option.GeoIPOptions
	geositeOptions                     option.GeositeOptions
	geoIPReader                        *geoip.Reader
	geositeReader                      *geosite.Reader
	geositeCache                       map[string]adapter.Rule
	dnsClient                          *dns.Client
	defaultDomainStrategy              dns.DomainStrategy
	dnsRules                           []adapter.DNSRule
	defaultTransport                   dns.Transport
	transports                         []dns.Transport
	transportMap                       map[string]dns.Transport
	transportDomainStrategy            map[dns.Transport]dns.DomainStrategy
	dnsReverseMapping                  *DNSReverseMapping
	fakeIPStore                        adapter.FakeIPStore
	interfaceFinder                    myInterfaceFinder
	autoDetectInterface                bool
	defaultInterface                   string
	defaultMark                        int
	networkMonitor                     tun.NetworkUpdateMonitor
	interfaceMonitor                   tun.DefaultInterfaceMonitor
	packageManager                     tun.PackageManager
	processSearcher                    process.Searcher
	timeService                        adapter.TimeService
	clashServer                        adapter.ClashServer
	v2rayServer                        adapter.V2RayServer
	platformInterface                  platform.Interface
}

func NewRouter(
	ctx context.Context,
	logFactory log.Factory,
	options option.RouteOptions,
	dnsOptions option.DNSOptions,
	ntpOptions option.NTPOptions,
	inbounds []option.Inbound,
	platformInterface platform.Interface,
) (*Router, error) {
	router := &Router{
		ctx:                   ctx,
		logger:                logFactory.NewLogger("router"),
		dnsLogger:             logFactory.NewLogger("dns"),
		outboundByTag:         make(map[string]adapter.Outbound),
		rules:                 make([]adapter.Rule, 0, len(options.Rules)),
		ipRules:               make([]adapter.IPRule, 0, len(options.IPRules)),
		dnsRules:              make([]adapter.DNSRule, 0, len(dnsOptions.Rules)),
		needGeoIPDatabase:     hasRule(options.Rules, isGeoIPRule) || hasDNSRule(dnsOptions.Rules, isGeoIPDNSRule),
		needGeositeDatabase:   hasRule(options.Rules, isGeositeRule) || hasDNSRule(dnsOptions.Rules, isGeositeDNSRule),
		geoIPOptions:          common.PtrValueOrDefault(options.GeoIP),
		geositeOptions:        common.PtrValueOrDefault(options.Geosite),
		geositeCache:          make(map[string]adapter.Rule),
		defaultDetour:         options.Final,
		defaultDomainStrategy: dns.DomainStrategy(dnsOptions.Strategy),
		autoDetectInterface:   options.AutoDetectInterface,
		defaultInterface:      options.DefaultInterface,
		defaultMark:           options.DefaultMark,
		platformInterface:     platformInterface,
	}
<<<<<<< HEAD
	router.dnsClient = dns.NewClient(dnsOptions.DNSClientOptions.DisableCache, dnsOptions.DNSClientOptions.DisableExpire, router.dnsLogger)
=======
	router.dnsClient = dns.NewClient(dns.ClientOptions{
		DisableCache:     dnsOptions.DNSClientOptions.DisableCache,
		DisableExpire:    dnsOptions.DNSClientOptions.DisableExpire,
		IndependentCache: dnsOptions.DNSClientOptions.IndependentCache,
		Logger:           router.dnsLogger,
	})
>>>>>>> e02317a3
	for i, ruleOptions := range options.Rules {
		routeRule, err := NewRule(router, router.logger, ruleOptions)
		if err != nil {
			return nil, E.Cause(err, "parse rule[", i, "]")
		}
		router.rules = append(router.rules, routeRule)
	}
	for i, ipRuleOptions := range options.IPRules {
		ipRule, err := NewIPRule(router, router.logger, ipRuleOptions)
		if err != nil {
			return nil, E.Cause(err, "parse ip rule[", i, "]")
		}
		router.ipRules = append(router.ipRules, ipRule)
	}
	for i, dnsRuleOptions := range dnsOptions.Rules {
		dnsRule, err := NewDNSRule(router, router.logger, dnsRuleOptions)
		if err != nil {
			return nil, E.Cause(err, "parse dns rule[", i, "]")
		}
		router.dnsRules = append(router.dnsRules, dnsRule)
	}

	transports := make([]dns.Transport, len(dnsOptions.Servers))
	dummyTransportMap := make(map[string]dns.Transport)
	transportMap := make(map[string]dns.Transport)
	transportTags := make([]string, len(dnsOptions.Servers))
	transportTagMap := make(map[string]bool)
	transportDomainStrategy := make(map[dns.Transport]dns.DomainStrategy)
	for i, server := range dnsOptions.Servers {
		var tag string
		if server.Tag != "" {
			tag = server.Tag
		} else {
			tag = F.ToString(i)
		}
		if transportTagMap[tag] {
			return nil, E.New("duplicate dns server tag: ", tag)
		}
		transportTags[i] = tag
		transportTagMap[tag] = true
	}
	ctx = adapter.ContextWithRouter(ctx, router)
	for {
		lastLen := len(dummyTransportMap)
		for i, server := range dnsOptions.Servers {
			tag := transportTags[i]
			if _, exists := dummyTransportMap[tag]; exists {
				continue
			}
			var detour N.Dialer
			if server.Detour == "" {
				detour = dialer.NewRouter(router)
			} else {
				detour = dialer.NewDetour(router, server.Detour)
			}
			switch server.Address {
			case "local":
			default:
				serverURL, _ := url.Parse(server.Address)
				var serverAddress string
				if serverURL != nil {
					serverAddress = serverURL.Hostname()
				}
				if serverAddress == "" {
					serverAddress = server.Address
				}
				_, notIpAddress := netip.ParseAddr(serverAddress)
				if server.AddressResolver != "" {
					if !transportTagMap[server.AddressResolver] {
						return nil, E.New("parse dns server[", tag, "]: address resolver not found: ", server.AddressResolver)
					}
					if upstream, exists := dummyTransportMap[server.AddressResolver]; exists {
						detour = dns.NewDialerWrapper(detour, router.dnsClient, upstream, dns.DomainStrategy(server.AddressStrategy), time.Duration(server.AddressFallbackDelay))
					} else {
						continue
					}
				} else if notIpAddress != nil && strings.Contains(server.Address, ".") {
					return nil, E.New("parse dns server[", tag, "]: missing address_resolver")
				}
			}
			transport, err := dns.CreateTransport(tag, ctx, logFactory.NewLogger(F.ToString("dns/transport[", tag, "]")), detour, server.Address)
			if err != nil {
				return nil, E.Cause(err, "parse dns server[", tag, "]")
			}
			transports[i] = transport
			dummyTransportMap[tag] = transport
			if server.Tag != "" {
				transportMap[server.Tag] = transport
			}
			strategy := dns.DomainStrategy(server.Strategy)
			if strategy != dns.DomainStrategyAsIS {
				transportDomainStrategy[transport] = strategy
			}
		}
		if len(transports) == len(dummyTransportMap) {
			break
		}
		if lastLen != len(dummyTransportMap) {
			continue
		}
		unresolvedTags := common.MapIndexed(common.FilterIndexed(dnsOptions.Servers, func(index int, server option.DNSServerOptions) bool {
			_, exists := dummyTransportMap[transportTags[index]]
			return !exists
		}), func(index int, server option.DNSServerOptions) string {
			return transportTags[index]
		})
		if len(unresolvedTags) == 0 {
			panic(F.ToString("unexpected unresolved dns servers: ", len(transports), " ", len(dummyTransportMap), " ", len(transportMap)))
		}
		return nil, E.New("found circular reference in dns servers: ", strings.Join(unresolvedTags, " "))
	}
	var defaultTransport dns.Transport
	if dnsOptions.Final != "" {
		defaultTransport = dummyTransportMap[dnsOptions.Final]
		if defaultTransport == nil {
			return nil, E.New("default dns server not found: ", dnsOptions.Final)
		}
	}
	if defaultTransport == nil {
		if len(transports) == 0 {
			transports = append(transports, dns.NewLocalTransport("local", N.SystemDialer))
		}
		defaultTransport = transports[0]
	}
	router.defaultTransport = defaultTransport
	router.transports = transports
	router.transportMap = transportMap
	router.transportDomainStrategy = transportDomainStrategy

	if dnsOptions.ReverseMapping {
		router.dnsReverseMapping = NewDNSReverseMapping()
	}

	if fakeIPOptions := dnsOptions.FakeIP; fakeIPOptions != nil && dnsOptions.FakeIP.Enabled {
		var inet4Range netip.Prefix
		var inet6Range netip.Prefix
		if fakeIPOptions.Inet4Range != nil {
			inet4Range = fakeIPOptions.Inet4Range.Build()
		}
		if fakeIPOptions.Inet6Range != nil {
			inet6Range = fakeIPOptions.Inet6Range.Build()
		}
		router.fakeIPStore = fakeip.NewStore(router, inet4Range, inet6Range)
	}

	usePlatformDefaultInterfaceMonitor := platformInterface != nil && platformInterface.UsePlatformDefaultInterfaceMonitor()
	needInterfaceMonitor := options.AutoDetectInterface || common.Any(inbounds, func(inbound option.Inbound) bool {
		return inbound.HTTPOptions.SetSystemProxy || inbound.MixedOptions.SetSystemProxy || inbound.TunOptions.AutoRoute
	})

	if needInterfaceMonitor {
		if !usePlatformDefaultInterfaceMonitor {
			networkMonitor, err := tun.NewNetworkUpdateMonitor(router)
			if err != os.ErrInvalid {
				if err != nil {
					return nil, err
				}
				router.networkMonitor = networkMonitor
				networkMonitor.RegisterCallback(router.interfaceFinder.update)
				interfaceMonitor, err := tun.NewDefaultInterfaceMonitor(router.networkMonitor, tun.DefaultInterfaceMonitorOptions{
					OverrideAndroidVPN: options.OverrideAndroidVPN,
				})
				if err != nil {
					return nil, E.New("auto_detect_interface unsupported on current platform")
				}
				interfaceMonitor.RegisterCallback(router.notifyNetworkUpdate)
				router.interfaceMonitor = interfaceMonitor
			}
		} else {
			interfaceMonitor := platformInterface.CreateDefaultInterfaceMonitor(router)
			interfaceMonitor.RegisterCallback(router.notifyNetworkUpdate)
			router.interfaceMonitor = interfaceMonitor
		}
	}

	needFindProcess := hasRule(options.Rules, isProcessRule) || hasDNSRule(dnsOptions.Rules, isProcessDNSRule) || options.FindProcess
	needPackageManager := C.IsAndroid && platformInterface == nil && (needFindProcess || common.Any(inbounds, func(inbound option.Inbound) bool {
		return len(inbound.TunOptions.IncludePackage) > 0 || len(inbound.TunOptions.ExcludePackage) > 0
	}))
	if needPackageManager {
		packageManager, err := tun.NewPackageManager(router)
		if err != nil {
			return nil, E.Cause(err, "create package manager")
		}
		router.packageManager = packageManager
	}
	if needFindProcess {
		if platformInterface != nil {
			router.processSearcher = platformInterface
		} else {
			searcher, err := process.NewSearcher(process.Config{
				Logger:         logFactory.NewLogger("router/process"),
				PackageManager: router.packageManager,
			})
			if err != nil {
				if err != os.ErrInvalid {
					router.logger.Warn(E.Cause(err, "create process searcher"))
				}
			} else {
				router.processSearcher = searcher
			}
		}
	}
	if ntpOptions.Enabled {
		router.timeService = ntp.NewService(ctx, router, logFactory.NewLogger("ntp"), ntpOptions)
	}
	return router, nil
}

func (r *Router) Initialize(inbounds []adapter.Inbound, outbounds []adapter.Outbound, proxyProviders []adapter.ProxyProvider, proxyProviderOutbounds map[string][]adapter.Outbound, defaultOutbound func() adapter.Outbound) error {
	inboundByTag := make(map[string]adapter.Inbound)
	for _, inbound := range inbounds {
		inboundByTag[inbound.Tag()] = inbound
	}
	outboundByTag := make(map[string]adapter.Outbound)
	for _, detour := range outbounds {
		outboundByTag[detour.Tag()] = detour
	}
	if proxyProviders != nil {
		r.proxyProviders = proxyProviders
		r.proxyProviderByTag = make(map[string]adapter.ProxyProvider)
		for _, provider := range proxyProviders {
			r.proxyProviderByTag[provider.Tag()] = provider
		}
		r.proxyProviderOutbounds = proxyProviderOutbounds
	}
	var defaultOutboundForConnection adapter.Outbound
	var defaultOutboundForPacketConnection adapter.Outbound
	if r.defaultDetour != "" {
		detour, loaded := outboundByTag[r.defaultDetour]
		if !loaded {
			return E.New("default detour not found: ", r.defaultDetour)
		}
		if common.Contains(detour.Network(), N.NetworkTCP) {
			defaultOutboundForConnection = detour
		}
		if common.Contains(detour.Network(), N.NetworkUDP) {
			defaultOutboundForPacketConnection = detour
		}
	}
	var index, packetIndex int
	if defaultOutboundForConnection == nil {
		for i, detour := range outbounds {
			if common.Contains(detour.Network(), N.NetworkTCP) {
				index = i
				defaultOutboundForConnection = detour
				break
			}
		}
	}
	if defaultOutboundForPacketConnection == nil {
		for i, detour := range outbounds {
			if common.Contains(detour.Network(), N.NetworkUDP) {
				packetIndex = i
				defaultOutboundForPacketConnection = detour
				break
			}
		}
	}
	if defaultOutboundForConnection == nil || defaultOutboundForPacketConnection == nil {
		detour := defaultOutbound()
		if defaultOutboundForConnection == nil {
			defaultOutboundForConnection = detour
		}
		if defaultOutboundForPacketConnection == nil {
			defaultOutboundForPacketConnection = detour
		}
		outbounds = append(outbounds, detour)
		outboundByTag[detour.Tag()] = detour
	}
	if defaultOutboundForConnection != defaultOutboundForPacketConnection {
		var description string
		if defaultOutboundForConnection.Tag() != "" {
			description = defaultOutboundForConnection.Tag()
		} else {
			description = F.ToString(index)
		}
		var packetDescription string
		if defaultOutboundForPacketConnection.Tag() != "" {
			packetDescription = defaultOutboundForPacketConnection.Tag()
		} else {
			packetDescription = F.ToString(packetIndex)
		}
		r.logger.Info("using ", defaultOutboundForConnection.Type(), "[", description, "] as default outbound for connection")
		r.logger.Info("using ", defaultOutboundForPacketConnection.Type(), "[", packetDescription, "] as default outbound for packet connection")
	}
	r.inboundByTag = inboundByTag
	r.outbounds = outbounds
	r.defaultOutboundForConnection = defaultOutboundForConnection
	r.defaultOutboundForPacketConnection = defaultOutboundForPacketConnection
	r.outboundByTag = outboundByTag
	for i, rule := range r.rules {
		if _, loaded := outboundByTag[rule.Outbound()]; !loaded {
			return E.New("outbound not found for rule[", i, "]: ", rule.Outbound())
		}
	}
	return nil
}

func (r *Router) Outbounds() []adapter.Outbound {
	return r.outbounds
}

func (r *Router) Start() error {
	if r.needGeoIPDatabase {
		err := r.prepareGeoIPDatabase()
		if err != nil {
			return err
		}
	}
	if r.needGeositeDatabase {
		err := r.prepareGeositeDatabase()
		if err != nil {
			return err
		}
	}
	if r.interfaceMonitor != nil {
		err := r.interfaceMonitor.Start()
		if err != nil {
			return err
		}
	}
	if r.networkMonitor != nil {
		err := r.networkMonitor.Start()
		if err != nil {
			return err
		}
	}
	if r.packageManager != nil {
		err := r.packageManager.Start()
		if err != nil {
			return err
		}
	}
	if r.needGeositeDatabase {
		for _, rule := range r.rules {
			err := rule.UpdateGeosite()
			if err != nil {
				r.logger.Error("failed to initialize geosite: ", err)
			}
		}
		for _, rule := range r.dnsRules {
			err := rule.UpdateGeosite()
			if err != nil {
				r.logger.Error("failed to initialize geosite: ", err)
			}
		}
		err := common.Close(r.geositeReader)
		if err != nil {
			return err
		}
		r.geositeCache = nil
		r.geositeReader = nil
	}
	for i, rule := range r.rules {
		err := rule.Start()
		if err != nil {
			return E.Cause(err, "initialize rule[", i, "]")
		}
	}
	for i, rule := range r.dnsRules {
		err := rule.Start()
		if err != nil {
			return E.Cause(err, "initialize DNS rule[", i, "]")
		}
	}
	if r.fakeIPStore != nil {
		err := r.fakeIPStore.Start()
		if err != nil {
			return err
		}
	}
	for i, transport := range r.transports {
		err := transport.Start()
		if err != nil {
			return E.Cause(err, "initialize DNS server[", i, "]")
		}
	}
	if r.timeService != nil {
		err := r.timeService.Start()
		if err != nil {
			return E.Cause(err, "initialize time service")
		}
	}
	return nil
}

func (r *Router) Close() error {
	var err error
	for i, rule := range r.rules {
		r.logger.Trace("closing rule[", i, "]")
		err = E.Append(err, rule.Close(), func(err error) error {
			return E.Cause(err, "close rule[", i, "]")
		})
	}
	for i, rule := range r.dnsRules {
		r.logger.Trace("closing dns rule[", i, "]")
		err = E.Append(err, rule.Close(), func(err error) error {
			return E.Cause(err, "close dns rule[", i, "]")
		})
	}
	for i, transport := range r.transports {
		r.logger.Trace("closing transport[", i, "] ")
		err = E.Append(err, transport.Close(), func(err error) error {
			return E.Cause(err, "close dns transport[", i, "]")
		})
	}
	if r.geositeReader != nil {
		r.logger.Trace("closing geoip reader")
		err = E.Append(err, common.Close(r.geoIPReader), func(err error) error {
			return E.Cause(err, "close geoip reader")
		})
	}
	if r.interfaceMonitor != nil {
		r.logger.Trace("closing interface monitor")
		err = E.Append(err, r.interfaceMonitor.Close(), func(err error) error {
			return E.Cause(err, "close interface monitor")
		})
	}
	if r.networkMonitor != nil {
		r.logger.Trace("closing network monitor")
		err = E.Append(err, r.networkMonitor.Close(), func(err error) error {
			return E.Cause(err, "close network monitor")
		})
	}
	if r.packageManager != nil {
		r.logger.Trace("closing package manager")
		err = E.Append(err, r.packageManager.Close(), func(err error) error {
			return E.Cause(err, "close package manager")
		})
	}
	if r.timeService != nil {
		r.logger.Trace("closing time service")
		err = E.Append(err, r.timeService.Close(), func(err error) error {
			return E.Cause(err, "close time service")
		})
	}
	if r.fakeIPStore != nil {
		r.logger.Trace("closing fakeip store")
		err = E.Append(err, r.fakeIPStore.Close(), func(err error) error {
			return E.Cause(err, "close fakeip store")
		})
	}
	return err
}

func (r *Router) Outbound(tag string) (adapter.Outbound, bool) {
	outbound, loaded := r.outboundByTag[tag]
	return outbound, loaded
}

func (r *Router) DefaultOutbound(network string) adapter.Outbound {
	if network == N.NetworkTCP {
		return r.defaultOutboundForConnection
	} else {
		return r.defaultOutboundForPacketConnection
	}
}

func (r *Router) FakeIPStore() adapter.FakeIPStore {
	return r.fakeIPStore
}

func (r *Router) RouteConnection(ctx context.Context, conn net.Conn, metadata adapter.InboundContext) error {
	if metadata.InboundDetour != "" {
		if metadata.LastInbound == metadata.InboundDetour {
			return E.New("routing loop on detour: ", metadata.InboundDetour)
		}
		detour := r.inboundByTag[metadata.InboundDetour]
		if detour == nil {
			return E.New("inbound detour not found: ", metadata.InboundDetour)
		}
		injectable, isInjectable := detour.(adapter.InjectableInbound)
		if !isInjectable {
			return E.New("inbound detour is not injectable: ", metadata.InboundDetour)
		}
		if !common.Contains(injectable.Network(), N.NetworkTCP) {
			return E.New("inject: TCP unsupported")
		}
		metadata.LastInbound = metadata.Inbound
		metadata.Inbound = metadata.InboundDetour
		metadata.InboundDetour = ""
		err := injectable.NewConnection(ctx, conn, metadata)
		if err != nil {
			return E.Cause(err, "inject ", detour.Tag())
		}
		return nil
	}
	metadata.Network = N.NetworkTCP
	switch metadata.Destination.Fqdn {
	case mux.Destination.Fqdn:
		r.logger.InfoContext(ctx, "inbound multiplex connection")
		handler := adapter.NewUpstreamHandler(metadata, r.RouteConnection, r.RoutePacketConnection, r)
		return mux.HandleConnection(ctx, handler, r.logger, conn, adapter.UpstreamMetadata(metadata))
	case vmess.MuxDestination.Fqdn:
		r.logger.InfoContext(ctx, "inbound legacy multiplex connection")
		return vmess.HandleMuxConnection(ctx, conn, adapter.NewUpstreamHandler(metadata, r.RouteConnection, r.RoutePacketConnection, r))
	case uot.MagicAddress:
		request, err := uot.ReadRequest(conn)
		if err != nil {
			return E.Cause(err, "read UoT request")
		}
		if request.IsConnect {
			r.logger.InfoContext(ctx, "inbound UoT connect connection to ", request.Destination)
		} else {
			r.logger.InfoContext(ctx, "inbound UoT connection to ", request.Destination)
		}
		metadata.Domain = metadata.Destination.Fqdn
		metadata.Destination = request.Destination
		return r.RoutePacketConnection(ctx, uot.NewConn(conn, *request), metadata)
	case uot.LegacyMagicAddress:
		r.logger.InfoContext(ctx, "inbound legacy UoT connection")
		metadata.Domain = metadata.Destination.Fqdn
		metadata.Destination = M.Socksaddr{Addr: netip.IPv4Unspecified()}
		return r.RoutePacketConnection(ctx, uot.NewConn(conn, uot.Request{}), metadata)
	}

	if r.fakeIPStore != nil && r.fakeIPStore.Contains(metadata.Destination.Addr) {
		domain, loaded := r.fakeIPStore.Lookup(metadata.Destination.Addr)
		if !loaded {
			return E.New("missing fakeip context")
		}
		metadata.Destination = M.Socksaddr{
			Fqdn: domain,
			Port: metadata.Destination.Port,
		}
		r.logger.DebugContext(ctx, "found fakeip domain: ", domain)
	}

	if deadline.NeedAdditionalReadDeadline(conn) {
		conn = deadline.NewConn(conn)
	}

	if metadata.InboundOptions.SniffEnabled {
		buffer := buf.NewPacket()
		buffer.FullReset()
		sniffMetadata, err := sniff.PeekStream(ctx, conn, buffer, time.Duration(metadata.InboundOptions.SniffTimeout), sniff.StreamDomainNameQuery, sniff.TLSClientHello, sniff.HTTPHost)
		if sniffMetadata != nil {
			metadata.Protocol = sniffMetadata.Protocol
			metadata.Domain = sniffMetadata.Domain
			if metadata.InboundOptions.SniffOverrideDestination && M.IsDomainName(metadata.Domain) {
				metadata.Destination = M.Socksaddr{
					Fqdn: metadata.Domain,
					Port: metadata.Destination.Port,
				}
			}
			if metadata.Domain != "" {
				r.logger.DebugContext(ctx, "sniffed protocol: ", metadata.Protocol, ", domain: ", metadata.Domain)
			} else {
				r.logger.DebugContext(ctx, "sniffed protocol: ", metadata.Protocol)
			}
		} else if err != nil {
			r.logger.TraceContext(ctx, "sniffed no protocol: ", err)
		}
		if !buffer.IsEmpty() {
			conn = bufio.NewCachedConn(conn, buffer)
		} else {
			buffer.Release()
		}
	}

	if r.dnsReverseMapping != nil && metadata.Domain == "" {
		domain, loaded := r.dnsReverseMapping.Query(metadata.Destination.Addr)
		if loaded {
			metadata.Domain = domain
			r.logger.DebugContext(ctx, "found reserve mapped domain: ", metadata.Domain)
		}
	}

	if metadata.Destination.IsFqdn() && dns.DomainStrategy(metadata.InboundOptions.DomainStrategy) != dns.DomainStrategyAsIS {
		addresses, err := r.Lookup(adapter.WithContext(ctx, &metadata), metadata.Destination.Fqdn, dns.DomainStrategy(metadata.InboundOptions.DomainStrategy))
		if err != nil {
			return err
		}
		metadata.DestinationAddresses = addresses
		r.dnsLogger.DebugContext(ctx, "resolved [", strings.Join(F.MapToString(metadata.DestinationAddresses), " "), "]")
	}
	ctx, matchedRule, detour, err := r.match(ctx, &metadata, r.defaultOutboundForConnection)
	if err != nil {
		return err
	}
	if !common.Contains(detour.Network(), N.NetworkTCP) {
		return E.New("missing supported outbound, closing connection")
	}
	if r.clashServer != nil {
		trackerConn, tracker := r.clashServer.RoutedConnection(ctx, conn, metadata, matchedRule)
		defer tracker.Leave()
		conn = trackerConn
	}
	if r.v2rayServer != nil {
		if statsService := r.v2rayServer.StatsService(); statsService != nil {
			conn = statsService.RoutedConnection(metadata.Inbound, detour.Tag(), metadata.User, conn)
		}
	}
	return detour.NewConnection(ctx, conn, metadata)
}

func (r *Router) RoutePacketConnection(ctx context.Context, conn N.PacketConn, metadata adapter.InboundContext) error {
	if metadata.InboundDetour != "" {
		if metadata.LastInbound == metadata.InboundDetour {
			return E.New("routing loop on detour: ", metadata.InboundDetour)
		}
		detour := r.inboundByTag[metadata.InboundDetour]
		if detour == nil {
			return E.New("inbound detour not found: ", metadata.InboundDetour)
		}
		injectable, isInjectable := detour.(adapter.InjectableInbound)
		if !isInjectable {
			return E.New("inbound detour is not injectable: ", metadata.InboundDetour)
		}
		if !common.Contains(injectable.Network(), N.NetworkUDP) {
			return E.New("inject: UDP unsupported")
		}
		metadata.LastInbound = metadata.Inbound
		metadata.Inbound = metadata.InboundDetour
		metadata.InboundDetour = ""
		err := injectable.NewPacketConnection(ctx, conn, metadata)
		if err != nil {
			return E.Cause(err, "inject ", detour.Tag())
		}
		return nil
	}
	metadata.Network = N.NetworkUDP

	var originAddress M.Socksaddr
	if r.fakeIPStore != nil && r.fakeIPStore.Contains(metadata.Destination.Addr) {
		domain, loaded := r.fakeIPStore.Lookup(metadata.Destination.Addr)
		if !loaded {
			return E.New("missing fakeip context")
		}
		originAddress = metadata.Destination
		metadata.Destination = M.Socksaddr{
			Fqdn: domain,
			Port: metadata.Destination.Port,
		}
		r.logger.DebugContext(ctx, "found fakeip domain: ", domain)
	}

	// Currently we don't have deadline usages for UDP connections
	/*if deadline.NeedAdditionalReadDeadline(conn) {
		conn = deadline.NewPacketConn(bufio.NewNetPacketConn(conn))
	}*/

	if metadata.InboundOptions.SniffEnabled {
		buffer := buf.NewPacket()
		buffer.FullReset()
		destination, err := conn.ReadPacket(buffer)
		if err != nil {
			buffer.Release()
			return err
		}
		sniffMetadata, _ := sniff.PeekPacket(ctx, buffer.Bytes(), sniff.DomainNameQuery, sniff.QUICClientHello, sniff.STUNMessage)
		if sniffMetadata != nil {
			metadata.Protocol = sniffMetadata.Protocol
			metadata.Domain = sniffMetadata.Domain
			if metadata.InboundOptions.SniffOverrideDestination && M.IsDomainName(metadata.Domain) {
				metadata.Destination = M.Socksaddr{
					Fqdn: metadata.Domain,
					Port: metadata.Destination.Port,
				}
			}
			if metadata.Domain != "" {
				r.logger.DebugContext(ctx, "sniffed packet protocol: ", metadata.Protocol, ", domain: ", metadata.Domain)
			} else {
				r.logger.DebugContext(ctx, "sniffed packet protocol: ", metadata.Protocol)
			}
		}
		conn = bufio.NewCachedPacketConn(conn, buffer, destination)
	}
	if r.dnsReverseMapping != nil && metadata.Domain == "" {
		domain, loaded := r.dnsReverseMapping.Query(metadata.Destination.Addr)
		if loaded {
			metadata.Domain = domain
			r.logger.DebugContext(ctx, "found reserve mapped domain: ", metadata.Domain)
		}
	}
	if metadata.Destination.IsFqdn() && dns.DomainStrategy(metadata.InboundOptions.DomainStrategy) != dns.DomainStrategyAsIS {
		addresses, err := r.Lookup(adapter.WithContext(ctx, &metadata), metadata.Destination.Fqdn, dns.DomainStrategy(metadata.InboundOptions.DomainStrategy))
		if err != nil {
			return err
		}
		metadata.DestinationAddresses = addresses
		r.dnsLogger.DebugContext(ctx, "resolved [", strings.Join(F.MapToString(metadata.DestinationAddresses), " "), "]")
	}
	ctx, matchedRule, detour, err := r.match(ctx, &metadata, r.defaultOutboundForPacketConnection)
	if err != nil {
		return err
	}
	if !common.Contains(detour.Network(), N.NetworkUDP) {
		return E.New("missing supported outbound, closing packet connection")
	}
	if r.clashServer != nil {
		trackerConn, tracker := r.clashServer.RoutedPacketConnection(ctx, conn, metadata, matchedRule)
		defer tracker.Leave()
		conn = trackerConn
	}
	if r.v2rayServer != nil {
		if statsService := r.v2rayServer.StatsService(); statsService != nil {
			conn = statsService.RoutedPacketConnection(metadata.Inbound, detour.Tag(), metadata.User, conn)
		}
	}
	if originAddress.IsValid() {
		conn = fakeip.NewNATPacketConn(conn, originAddress, metadata.Destination)
	}
	return detour.NewPacketConnection(ctx, conn, metadata)
}

func (r *Router) match(ctx context.Context, metadata *adapter.InboundContext, defaultOutbound adapter.Outbound) (context.Context, adapter.Rule, adapter.Outbound, error) {
	matchRule, matchOutbound := r.match0(ctx, metadata, defaultOutbound)
	if contextOutbound, loaded := outbound.TagFromContext(ctx); loaded {
		if contextOutbound == matchOutbound.Tag() {
			return nil, nil, nil, E.New("connection loopback in outbound/", matchOutbound.Type(), "[", matchOutbound.Tag(), "]")
		}
	}
	ctx = outbound.ContextWithTag(ctx, matchOutbound.Tag())
	return ctx, matchRule, matchOutbound, nil
}

func (r *Router) match0(ctx context.Context, metadata *adapter.InboundContext, defaultOutbound adapter.Outbound) (adapter.Rule, adapter.Outbound) {
	if r.processSearcher != nil {
		var originDestination netip.AddrPort
		if metadata.OriginDestination.IsValid() {
			originDestination = metadata.OriginDestination.AddrPort()
		} else if metadata.Destination.IsIP() {
			originDestination = metadata.Destination.AddrPort()
		}
		processInfo, err := process.FindProcessInfo(r.processSearcher, ctx, metadata.Network, metadata.Source.AddrPort(), originDestination)
		if err != nil {
			r.logger.InfoContext(ctx, "failed to search process: ", err)
		} else {
			if processInfo.ProcessPath != "" {
				r.logger.InfoContext(ctx, "found process path: ", processInfo.ProcessPath)
			} else if processInfo.PackageName != "" {
				r.logger.InfoContext(ctx, "found package name: ", processInfo.PackageName)
			} else if processInfo.UserId != -1 {
				if /*needUserName &&*/ true {
					osUser, _ := user.LookupId(F.ToString(processInfo.UserId))
					if osUser != nil {
						processInfo.User = osUser.Username
					}
				}
				if processInfo.User != "" {
					r.logger.InfoContext(ctx, "found user: ", processInfo.User)
				} else {
					r.logger.InfoContext(ctx, "found user id: ", processInfo.UserId)
				}
			}
			metadata.ProcessInfo = processInfo
		}
	}
	for i, rule := range r.rules {
		if rule.Match(metadata) {
			detour := rule.Outbound()
			r.logger.DebugContext(ctx, "match[", i, "] ", rule.String(), " => ", detour)
			if outbound, loaded := r.Outbound(detour); loaded {
				return rule, outbound
			}
			r.logger.ErrorContext(ctx, "outbound not found: ", detour)
		}
	}
	return nil, defaultOutbound
}

func (r *Router) InterfaceFinder() control.InterfaceFinder {
	return &r.interfaceFinder
}

func (r *Router) UpdateInterfaces() error {
	if r.platformInterface == nil || !r.platformInterface.UsePlatformInterfaceGetter() {
		return r.interfaceFinder.update()
	} else {
		interfaces, err := r.platformInterface.Interfaces()
		if err != nil {
			return err
		}
		r.interfaceFinder.updateInterfaces(common.Map(interfaces, func(it platform.NetworkInterface) net.Interface {
			return net.Interface{
				Name:  it.Name,
				Index: it.Index,
				MTU:   it.MTU,
			}
		}))
		return nil
	}
}

func (r *Router) AutoDetectInterface() bool {
	return r.autoDetectInterface
}

func (r *Router) AutoDetectInterfaceFunc() control.Func {
	if r.platformInterface != nil && r.platformInterface.UsePlatformAutoDetectInterfaceControl() {
		return r.platformInterface.AutoDetectInterfaceControl()
	} else {
		return control.BindToInterfaceFunc(r.InterfaceFinder(), func(network string, address string) (interfaceName string, interfaceIndex int) {
			remoteAddr := M.ParseSocksaddr(address).Addr
			if C.IsLinux {
				return r.InterfaceMonitor().DefaultInterfaceName(remoteAddr), -1
			} else {
				return "", r.InterfaceMonitor().DefaultInterfaceIndex(remoteAddr)
			}
		})
	}
}

func (r *Router) DefaultInterface() string {
	return r.defaultInterface
}

func (r *Router) DefaultMark() int {
	return r.defaultMark
}

func (r *Router) Rules() []adapter.Rule {
	return r.rules
}

func (r *Router) IPRules() []adapter.IPRule {
	return r.ipRules
}

func (r *Router) NetworkMonitor() tun.NetworkUpdateMonitor {
	return r.networkMonitor
}

func (r *Router) InterfaceMonitor() tun.DefaultInterfaceMonitor {
	return r.interfaceMonitor
}

func (r *Router) PackageManager() tun.PackageManager {
	return r.packageManager
}

func (r *Router) TimeFunc() func() time.Time {
	if r.timeService == nil {
		return nil
	}
	return r.timeService.TimeFunc()
}

func (r *Router) ClashServer() adapter.ClashServer {
	return r.clashServer
}

func (r *Router) SetClashServer(server adapter.ClashServer) {
	r.clashServer = server
}

func (r *Router) V2RayServer() adapter.V2RayServer {
	return r.v2rayServer
}

func (r *Router) SetV2RayServer(server adapter.V2RayServer) {
	r.v2rayServer = server
}

func (r *Router) OnPackagesUpdated(packages int, sharedUsers int) {
	r.logger.Info("updated packages list: ", packages, " packages, ", sharedUsers, " shared users")
}

func (r *Router) NewError(ctx context.Context, err error) {
	common.Close(err)
	if E.IsClosedOrCanceled(err) {
		r.logger.DebugContext(ctx, "connection closed: ", err)
		return
	}
	r.logger.ErrorContext(ctx, err)
}

func (r *Router) notifyNetworkUpdate(int) error {
	if C.IsAndroid && r.platformInterface == nil {
		var vpnStatus string
		if r.interfaceMonitor.AndroidVPNEnabled() {
			vpnStatus = "enabled"
		} else {
			vpnStatus = "disabled"
		}
		r.logger.Info("updated default interface ", r.interfaceMonitor.DefaultInterfaceName(netip.IPv4Unspecified()), ", index ", r.interfaceMonitor.DefaultInterfaceIndex(netip.IPv4Unspecified()), ", vpn ", vpnStatus)
	} else {
		r.logger.Info("updated default interface ", r.interfaceMonitor.DefaultInterfaceName(netip.IPv4Unspecified()), ", index ", r.interfaceMonitor.DefaultInterfaceIndex(netip.IPv4Unspecified()))
	}

	conntrack.Close()

	for _, outbound := range r.outbounds {
		listener, isListener := outbound.(adapter.InterfaceUpdateListener)
		if isListener {
			err := listener.InterfaceUpdated()
			if err != nil {
				return err
			}
		}
	}
	return nil
}

func (r *Router) ResetNetwork() error {
	conntrack.Close()

	for _, outbound := range r.outbounds {
		listener, isListener := outbound.(adapter.InterfaceUpdateListener)
		if isListener {
			err := listener.InterfaceUpdated()
			if err != nil {
				return err
			}
		}
	}
	return nil
}<|MERGE_RESOLUTION|>--- conflicted
+++ resolved
@@ -116,16 +116,12 @@
 		defaultMark:           options.DefaultMark,
 		platformInterface:     platformInterface,
 	}
-<<<<<<< HEAD
-	router.dnsClient = dns.NewClient(dnsOptions.DNSClientOptions.DisableCache, dnsOptions.DNSClientOptions.DisableExpire, router.dnsLogger)
-=======
 	router.dnsClient = dns.NewClient(dns.ClientOptions{
 		DisableCache:     dnsOptions.DNSClientOptions.DisableCache,
 		DisableExpire:    dnsOptions.DNSClientOptions.DisableExpire,
 		IndependentCache: dnsOptions.DNSClientOptions.IndependentCache,
 		Logger:           router.dnsLogger,
 	})
->>>>>>> e02317a3
 	for i, ruleOptions := range options.Rules {
 		routeRule, err := NewRule(router, router.logger, ruleOptions)
 		if err != nil {
