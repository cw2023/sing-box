--- conflicted
+++ resolved
@@ -79,11 +79,7 @@
 		}
 		outbounds = append(outbounds, detour)
 	}
-<<<<<<< HEAD
 	s.group = NewURLTestGroup(s.ctx, s.router, s.logger, outbounds, s.link, s.interval, s.tolerance, s.fallback)
-=======
-	s.group = NewURLTestGroup(s.ctx, s.router, s.logger, outbounds, s.link, s.interval, s.tolerance)
->>>>>>> e02317a3
 	go s.group.CheckOutbounds(false)
 	return nil
 }
@@ -153,24 +149,15 @@
 	tolerance uint16
 	history   *urltest.HistoryStorage
 	checking  atomic.Bool
-<<<<<<< HEAD
-
-	access sync.Mutex
 
 	fallback URLTestFallback
-=======
->>>>>>> e02317a3
 
 	access sync.Mutex
 	ticker *time.Ticker
 	close  chan struct{}
 }
 
-<<<<<<< HEAD
 func NewURLTestGroup(ctx context.Context, router adapter.Router, logger log.Logger, outbounds []adapter.Outbound, link string, interval time.Duration, tolerance uint16, fallback URLTestFallback) *URLTestGroup {
-=======
-func NewURLTestGroup(ctx context.Context, router adapter.Router, logger log.Logger, outbounds []adapter.Outbound, link string, interval time.Duration, tolerance uint16) *URLTestGroup {
->>>>>>> e02317a3
 	if interval == 0 {
 		interval = C.DefaultURLTestInterval
 	}
@@ -344,12 +331,9 @@
 	}
 	b.Wait()
 	return result, nil
-<<<<<<< HEAD
 }
 
 type URLTestFallback struct {
 	enabled  bool
 	maxDelay uint16
-=======
->>>>>>> e02317a3
 }