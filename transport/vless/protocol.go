package vless

import (
	"bytes"
	"encoding/binary"
	"io"

	"github.com/sagernet/sing-vmess"
	"github.com/sagernet/sing/common"
	"github.com/sagernet/sing/common/buf"
	E "github.com/sagernet/sing/common/exceptions"
	M "github.com/sagernet/sing/common/metadata"
	"github.com/sagernet/sing/common/rw"
)

const (
	Version    = 0
	FlowVision = "xtls-rprx-vision"
)

type Request struct {
	UUID        [16]byte
	Command     byte
	Destination M.Socksaddr
	Flow        string
}

func ReadRequest(reader io.Reader) (*Request, error) {
	var request Request

	var version uint8
	err := binary.Read(reader, binary.BigEndian, &version)
	if err != nil {
		return nil, err
	}
	if version != Version {
		return nil, E.New("unknown version: ", version)
	}

	_, err = io.ReadFull(reader, request.UUID[:])
	if err != nil {
		return nil, err
	}

	var addonsLen uint8
	err = binary.Read(reader, binary.BigEndian, &addonsLen)
	if err != nil {
		return nil, err
	}

	if addonsLen > 0 {
		addonsBytes, err := rw.ReadBytes(reader, int(addonsLen))
		if err != nil {
			return nil, err
		}

		addons, err := readAddons(bytes.NewReader(addonsBytes))
		if err != nil {
			return nil, err
		}
		request.Flow = addons.Flow
	}

	err = binary.Read(reader, binary.BigEndian, &request.Command)
	if err != nil {
		return nil, err
	}

	if request.Command != vmess.CommandMux {
		request.Destination, err = vmess.AddressSerializer.ReadAddrPort(reader)
		if err != nil {
			return nil, err
		}
	}

	return &request, nil
}

type Addons struct {
	Flow string
	Seed string
}

func readAddons(reader io.Reader) (*Addons, error) {
	protoHeader, err := rw.ReadByte(reader)
	if err != nil {
		return nil, err
	}
	if protoHeader != 10 {
		return nil, E.New("unknown protobuf message header: ", protoHeader)
	}

	var addons Addons

	flowLen, err := rw.ReadUVariant(reader)
	if err != nil {
		if err == io.EOF {
			return &addons, nil
		}
		return nil, err
	}
	flowBytes, err := rw.ReadBytes(reader, int(flowLen))
	if err != nil {
		return nil, err
	}
	addons.Flow = string(flowBytes)

	seedLen, err := rw.ReadUVariant(reader)
	if err != nil {
		if err == io.EOF {
			return &addons, nil
		}
		return nil, err
	}
	seedBytes, err := rw.ReadBytes(reader, int(seedLen))
	if err != nil {
		return nil, err
	}
	addons.Seed = string(seedBytes)

	return &addons, nil
}

func WriteRequest(writer io.Writer, request Request, payload []byte) error {
	var requestLen int
	requestLen += 1  // version
	requestLen += 16 // uuid
	requestLen += 1  // protobuf length

	var addonsLen int
	if request.Flow != "" {
		addonsLen += 1 // protobuf header
		addonsLen += rw.UVariantLen(uint64(len(request.Flow)))
		addonsLen += len(request.Flow)
		requestLen += addonsLen
	}
	requestLen += 1 // command
	if request.Command != vmess.CommandMux {
		requestLen += vmess.AddressSerializer.AddrPortLen(request.Destination)
	}
	requestLen += len(payload)
	_buffer := buf.StackNewSize(requestLen)
	defer common.KeepAlive(_buffer)
	buffer := common.Dup(_buffer)
	defer buffer.Release()
	common.Must(
		buffer.WriteByte(Version),
		common.Error(buffer.Write(request.UUID[:])),
		buffer.WriteByte(byte(addonsLen)),
	)
	if addonsLen > 0 {
		common.Must(buffer.WriteByte(10))
		binary.PutUvarint(buffer.Extend(rw.UVariantLen(uint64(len(request.Flow)))), uint64(len(request.Flow)))
		common.Must(common.Error(buffer.WriteString(request.Flow)))
	}
	common.Must(
		buffer.WriteByte(request.Command),
	)

	if request.Command != vmess.CommandMux {
		common.Must(vmess.AddressSerializer.WriteAddrPort(buffer, request.Destination))
	}

	common.Must1(buffer.Write(payload))
	return common.Error(writer.Write(buffer.Bytes()))
}

func EncodeRequest(request Request, buffer *buf.Buffer) {
	var requestLen int
	requestLen += 1  // version
	requestLen += 16 // uuid
	requestLen += 1  // protobuf length

	var addonsLen int
	if request.Flow != "" {
		addonsLen += 1 // protobuf header
<<<<<<< HEAD
		addonsLen += UvarintLen(uint64(len(request.Flow)))
=======
		addonsLen += rw.UVariantLen(uint64(len(request.Flow)))
>>>>>>> e02317a3
		addonsLen += len(request.Flow)
		requestLen += addonsLen
	}
	requestLen += 1 // command
	if request.Command != vmess.CommandMux {
		requestLen += vmess.AddressSerializer.AddrPortLen(request.Destination)
	}
	common.Must(
		buffer.WriteByte(Version),
		common.Error(buffer.Write(request.UUID[:])),
		buffer.WriteByte(byte(addonsLen)),
	)
	if addonsLen > 0 {
		common.Must(buffer.WriteByte(10))
<<<<<<< HEAD
		binary.PutUvarint(buffer.Extend(UvarintLen(uint64(len(request.Flow)))), uint64(len(request.Flow)))
		common.Must(common.Error(buffer.Write([]byte(request.Flow))))
=======
		binary.PutUvarint(buffer.Extend(rw.UVariantLen(uint64(len(request.Flow)))), uint64(len(request.Flow)))
		common.Must(common.Error(buffer.WriteString(request.Flow)))
>>>>>>> e02317a3
	}
	common.Must(
		buffer.WriteByte(request.Command),
	)

	if request.Command != vmess.CommandMux {
		common.Must(vmess.AddressSerializer.WriteAddrPort(buffer, request.Destination))
	}
}

func RequestLen(request Request) int {
	var requestLen int
	requestLen += 1  // version
	requestLen += 16 // uuid
	requestLen += 1  // protobuf length

	var addonsLen int
	if request.Flow != "" {
		addonsLen += 1 // protobuf header
<<<<<<< HEAD
		addonsLen += UvarintLen(uint64(len(request.Flow)))
=======
		addonsLen += rw.UVariantLen(uint64(len(request.Flow)))
>>>>>>> e02317a3
		addonsLen += len(request.Flow)
		requestLen += addonsLen
	}
	requestLen += 1 // command
	if request.Command != vmess.CommandMux {
		requestLen += vmess.AddressSerializer.AddrPortLen(request.Destination)
	}
	return requestLen
}

func WritePacketRequest(writer io.Writer, request Request, payload []byte) error {
	var requestLen int
	requestLen += 1  // version
	requestLen += 16 // uuid
	requestLen += 1  // protobuf length
	var addonsLen int
	/*if request.Flow != "" {
		addonsLen += 1 // protobuf header
		addonsLen += rw.UVariantLen(uint64(len(request.Flow)))
		addonsLen += len(request.Flow)
		requestLen += addonsLen
	}*/
	requestLen += 1 // command
	requestLen += vmess.AddressSerializer.AddrPortLen(request.Destination)
	if len(payload) > 0 {
		requestLen += 2
		requestLen += len(payload)
	}
	_buffer := buf.StackNewSize(requestLen)
	defer common.KeepAlive(_buffer)
	buffer := common.Dup(_buffer)
	defer buffer.Release()
	common.Must(
		buffer.WriteByte(Version),
		common.Error(buffer.Write(request.UUID[:])),
		buffer.WriteByte(byte(addonsLen)),
	)

	if addonsLen > 0 {
		common.Must(buffer.WriteByte(10))
		binary.PutUvarint(buffer.Extend(rw.UVariantLen(uint64(len(request.Flow)))), uint64(len(request.Flow)))
		common.Must(common.Error(buffer.WriteString(request.Flow)))
	}

	common.Must(
		buffer.WriteByte(vmess.CommandUDP),
		vmess.AddressSerializer.WriteAddrPort(buffer, request.Destination),
	)

	if len(payload) > 0 {
		common.Must(
			binary.Write(buffer, binary.BigEndian, uint16(len(payload))),
			common.Error(buffer.Write(payload)),
		)
	}

	return common.Error(writer.Write(buffer.Bytes()))
}

func ReadResponse(reader io.Reader) error {
	version, err := rw.ReadByte(reader)
	if err != nil {
		return err
	}
	if version != Version {
		return E.New("unknown version: ", version)
	}
	protobufLength, err := rw.ReadByte(reader)
	if err != nil {
		return err
	}
	if protobufLength > 0 {
		err = rw.SkipN(reader, int(protobufLength))
		if err != nil {
			return err
		}
	}
	return nil
}<|MERGE_RESOLUTION|>--- conflicted
+++ resolved
@@ -174,11 +174,7 @@
 	var addonsLen int
 	if request.Flow != "" {
 		addonsLen += 1 // protobuf header
-<<<<<<< HEAD
-		addonsLen += UvarintLen(uint64(len(request.Flow)))
-=======
-		addonsLen += rw.UVariantLen(uint64(len(request.Flow)))
->>>>>>> e02317a3
+		addonsLen += rw.UVariantLen(uint64(len(request.Flow)))
 		addonsLen += len(request.Flow)
 		requestLen += addonsLen
 	}
@@ -193,13 +189,8 @@
 	)
 	if addonsLen > 0 {
 		common.Must(buffer.WriteByte(10))
-<<<<<<< HEAD
-		binary.PutUvarint(buffer.Extend(UvarintLen(uint64(len(request.Flow)))), uint64(len(request.Flow)))
-		common.Must(common.Error(buffer.Write([]byte(request.Flow))))
-=======
 		binary.PutUvarint(buffer.Extend(rw.UVariantLen(uint64(len(request.Flow)))), uint64(len(request.Flow)))
 		common.Must(common.Error(buffer.WriteString(request.Flow)))
->>>>>>> e02317a3
 	}
 	common.Must(
 		buffer.WriteByte(request.Command),
@@ -219,11 +210,7 @@
 	var addonsLen int
 	if request.Flow != "" {
 		addonsLen += 1 // protobuf header
-<<<<<<< HEAD
-		addonsLen += UvarintLen(uint64(len(request.Flow)))
-=======
-		addonsLen += rw.UVariantLen(uint64(len(request.Flow)))
->>>>>>> e02317a3
+		addonsLen += rw.UVariantLen(uint64(len(request.Flow)))
 		addonsLen += len(request.Flow)
 		requestLen += addonsLen
 	}
