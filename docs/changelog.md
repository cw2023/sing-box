<<<<<<< HEAD
=======
#### 1.3-beta8

* Fix `system` tun stack for ios
* Fix network monitor for android/ios
* Update VLESS and XUDP protocol **1**
* Fixes and improvements

*1:

This is an incompatible update for XUDP in VLESS if vision flow is enabled.

>>>>>>> b5bea12d
#### 1.3-beta7

* Add `path` and `headers` options for HTTP outbound
* Add multi-user support for Shadowsocks legacy AEAD inbound
* Fixes and improvements

#### 1.2.4

* Fixes and improvements

#### 1.3-beta6

* Fix WireGuard reconnect
* Perform URLTest recheck after network changes
* Fix bugs and update dependencies

#### 1.3-beta5

* Add Clash.Meta API compatibility for Clash API
* Download Yacd-meta by default if the specified Clash `external_ui` directory is empty
* Add path and headers option for HTTP outbound
* Fixes and improvements

#### 1.3-beta4

* Fix bugs

#### 1.3-beta2

* Download clash-dashboard if the specified Clash `external_ui` directory is empty
* Fix bugs and update dependencies

#### 1.3-beta1

* Add [DNS reverse mapping](/configuration/dns#reverse_mapping) support
* Add [L3 routing](/configuration/route/ip-rule) support **1**
* Add `rewrite_ttl` DNS rule action
* Add [FakeIP](/configuration/dns/fakeip) support **2**
* Add `store_fakeip` Clash API option
* Add multi-peer support for [WireGuard](/configuration/outbound/wireguard#peers) outbound
* Add loopback detect

*1*:

It can currently be used to [route connections directly to WireGuard](/examples/wireguard-direct) or block connections
at the IP layer.

*2*:

See [FAQ](/faq/fakeip) for more information.

#### 1.2.3

* Introducing our [new Android client application](/installation/clients/sfa)
* Improve UDP domain destination NAT
* Update reality protocol
* Fix TTL calculation for DNS response
* Fix v2ray HTTP transport compatibility
* Fix bugs and update dependencies

#### 1.2.2

* Accept `any` outbound in dns rule **1**
* Fix bugs and update dependencies

*1*:

Now you can use the `any` outbound rule to match server address queries instead of filling in all server domains
to `domain` rule.

#### 1.2.1

* Fix missing default host in v2ray http transport`s request
* Flush DNS cache for macOS when tun start/close
* Fix tun's DNS hijacking compatibility with systemd-resolved

#### 1.2.0

* Fix bugs and update dependencies

Important changes since 1.1:

* Introducing our [new iOS client application](/installation/clients/sfi)
* Introducing [UDP over TCP protocol version 2](/configuration/shared/udp-over-tcp)
* Add [platform options](/configuration/inbound/tun#platform) for tun inbound
* Add [ShadowTLS protocol v3](https://github.com/ihciah/shadow-tls/blob/master/docs/protocol-v3-en.md)
* Add [VLESS server](/configuration/inbound/vless) and [vision](/configuration/outbound/vless#flow) support
* Add [reality TLS](/configuration/shared/tls) support
* Add [NTP service](/configuration/ntp)
* Add [DHCP DNS server](/configuration/dns/server) support
* Add SSH [host key validation](/configuration/outbound/ssh) support
* Add [query_type](/configuration/dns/rule) DNS rule item
* Add fallback support for v2ray transport
* Add custom TLS server support for http based v2ray transports
* Add health check support for http-based v2ray transports
* Add multiple configuration support

#### 1.2-rc1

* Fix bugs and update dependencies

#### 1.2-beta10

* Add multiple configuration support **1**
* Fix bugs and update dependencies

*1*:

Now you can pass the parameter `--config` or `-c` multiple times, or use the new parameter `--config-directory` or `-C`
to load all configuration files in a directory.

Loaded configuration files are sorted by name. If you want to control the merge order, add a numeric prefix to the file
name.

#### 1.1.7

* Improve the stability of the VMESS server
* Fix `auto_detect_interface` incorrectly identifying the default interface on Windows
* Fix bugs and update dependencies

#### 1.2-beta9

* Introducing the [UDP over TCP protocol version 2](/configuration/shared/udp-over-tcp)
* Add health check support for http-based v2ray transports
* Remove length limit on short_id for reality TLS config
* Fix bugs and update dependencies

#### 1.2-beta8

* Update reality and uTLS libraries
* Fix `auto_detect_interface` incorrectly identifying the default interface on Windows

#### 1.2-beta7

* Fix the compatibility issue between VLESS's vision sub-protocol and the Xray-core client
* Improve the stability of the VMESS server

#### 1.2-beta6

* Introducing our [new iOS client application](/installation/clients/sfi)
* Add [platform options](/configuration/inbound/tun#platform) for tun inbound
* Add custom TLS server support for http based v2ray transports
* Add generate commands
* Enable XUDP by default in VLESS
* Update reality server
* Update vision protocol
* Fixed [user flow in vless server](/configuration/inbound/vless#usersflow)
* Bug fixes
* Update dependencies

#### 1.2-beta5

* Add [VLESS server](/configuration/inbound/vless) and [vision](/configuration/outbound/vless#flow) support
* Add [reality TLS](/configuration/shared/tls) support
* Fix match private address

#### 1.1.6

* Improve vmess request
* Fix ipv6 redirect on Linux
* Fix match geoip private
* Fix parse hysteria UDP message
* Fix socks connect response
* Disable vmess header protection if transport enabled
* Update QUIC v2 version number and initial salt

#### 1.2-beta4

* Add [NTP service](/configuration/ntp)
* Add Add multiple server names and multi-user support for shadowtls
* Add strict mode support for shadowtls v3
* Add uTLS support for shadowtls v3

#### 1.2-beta3

* Update QUIC v2 version number and initial salt
* Fix shadowtls v3 implementation

#### 1.2-beta2

* Add [ShadowTLS protocol v3](https://github.com/ihciah/shadow-tls/blob/master/docs/protocol-v3-en.md)
* Add fallback support for v2ray transport
* Fix parse hysteria UDP message
* Fix socks connect response
* Disable vmess header protection if transport enabled

#### 1.2-beta1

* Add [DHCP DNS server](/configuration/dns/server) support
* Add SSH [host key validation](/configuration/outbound/ssh) support
* Add [query_type](/configuration/dns/rule) DNS rule item
* Add v2ray [user stats](/configuration/experimental#statsusers) api
* Add new clash DNS query api
* Improve vmess request
* Fix ipv6 redirect on Linux
* Fix match geoip private

#### 1.1.5

* Add Go 1.20 support
* Fix inbound default DF value
* Fix auth_user route for naive inbound
* Fix gRPC lite header
* Ignore domain case in route rules

#### 1.1.4

* Fix DNS log
* Fix write to h2 conn after closed
* Fix create UDP DNS transport from plain IPv6 address

#### 1.1.2

* Fix http proxy auth
* Fix user from stream packet conn
* Fix DNS response TTL
* Fix override packet conn
* Skip override system proxy bypass list
* Improve DNS log

#### 1.1.1

* Fix acme config
* Fix vmess packet conn
* Suppress quic-go set DF error

#### 1.1

* Fix close clash cache

Important changes since 1.0:

* Add support for use with android VPNService
* Add tun support for WireGuard outbound
* Add system tun stack
* Add comment filter for config
* Add option for allow optional proxy protocol header
* Add Clash mode and persistence support
* Add TLS ECH and uTLS support for outbound TLS options
* Add internal simple-obfs and v2ray-plugin
* Add ShadowsocksR outbound
* Add VLESS outbound and XUDP
* Skip wait for hysteria tcp handshake response
* Add v2ray mux support for all inbound
* Add XUDP support for VMess
* Improve websocket writer
* Refine tproxy write back
* Fix DNS leak caused by
  Windows' ordinary multihomed DNS resolution behavior
* Add sniff_timeout listen option
* Add custom route support for tun
* Add option for custom wireguard reserved bytes
* Split bind_address into ipv4 and ipv6
* Add ShadowTLS v1 and v2 support

#### 1.1-rc1

* Fix TLS config for h2 server
* Fix crash when input bad method in shadowsocks multi-user inbound
* Fix listen UDP
* Fix check invalid packet on macOS

#### 1.1-beta18

* Enhance defense against active probe for shadowtls server **1**

**1**:

The `fallback_after` option has been removed.

#### 1.1-beta17

* Fix shadowtls server **1**

*1*:

Added [fallback_after](/configuration/inbound/shadowtls#fallback_after) option.

#### 1.0.7

* Add support for new x/h2 deadline
* Fix copy pipe
* Fix decrypt xplus packet
* Fix macOS Ventura process name match
* Fix smux keepalive
* Fix vmess request buffer
* Fix h2c transport
* Fix tor geoip
* Fix udp connect for mux client
* Fix default dns transport strategy

#### 1.1-beta16

* Improve shadowtls server
* Fix default dns transport strategy
* Update uTLS to v1.2.0

#### 1.1-beta15

* Add support for new x/h2 deadline
* Fix udp connect for mux client
* Fix dns buffer
* Fix quic dns retry
* Fix create TLS config
* Fix websocket alpn
* Fix tor geoip

#### 1.1-beta14

* Add multi-user support for hysteria inbound **1**
* Add custom tls client support for std grpc
* Fix smux keep alive
* Fix vmess request buffer
* Fix default local DNS server behavior
* Fix h2c transport

*1*:

The `auth` and `auth_str` fields have been replaced by the `users` field.

#### 1.1-beta13

* Add custom worker count option for WireGuard outbound
* Split bind_address into ipv4 and ipv6
* Move WFP manipulation to strict route
* Fix WireGuard outbound panic when close
* Fix macOS Ventura process name match
* Fix QUIC connection migration by @HyNetwork
* Fix handling QUIC client SNI by @HyNetwork

#### 1.1-beta12

* Fix uTLS config
* Update quic-go to v0.30.0
* Update cloudflare-tls to go1.18.7

#### 1.1-beta11

* Add option for custom wireguard reserved bytes
* Fix shadowtls v2
* Fix h3 dns transport
* Fix copy pipe
* Fix decrypt xplus packet
* Fix v2ray api
* Suppress no network error
* Improve local dns transport

#### 1.1-beta10

* Add [sniff_timeout](/configuration/shared/listen#sniff_timeout) listen option
* Add [custom route](/configuration/inbound/tun#inet4_route_address) support for tun **1**
* Fix interface monitor
* Fix websocket headroom
* Fix uTLS handshake
* Fix ssh outbound
* Fix sniff fragmented quic client hello
* Fix DF for hysteria
* Fix naive overflow
* Check destination before udp connect
* Update uTLS to v1.1.5
* Update tfo-go to v2.0.2
* Update fsnotify to v1.6.0
* Update grpc to v1.50.1

*1*:

The `strict_route` on windows is removed.

#### 1.0.6

* Fix ssh outbound
* Fix sniff fragmented quic client hello
* Fix naive overflow
* Check destination before udp connect

#### 1.1-beta9

* Fix windows route **1**
* Add [v2ray statistics api](/configuration/experimental#v2ray-api-fields)
* Add ShadowTLS v2 support **2**
* Fixes and improvements

**1**:

* Fix DNS leak caused by
  Windows' [ordinary multihomed DNS resolution behavior](https://learn.microsoft.com/en-us/previous-versions/windows/it-pro/windows-server-2008-R2-and-2008/dd197552%28v%3Dws.10%29)
* Flush Windows DNS cache when start/close

**2**:

See [ShadowTLS inbound](/configuration/inbound/shadowtls#version)
and [ShadowTLS outbound](/configuration/outbound/shadowtls#version)

#### 1.1-beta8

* Fix leaks on close
* Improve websocket writer
* Refine tproxy write back
* Refine 4in6 processing
* Fix shadowsocks plugins
* Fix missing source address from transport connection
* Fix fqdn socks5 outbound connection
* Fix read source address from grpc-go

#### 1.0.5

* Fix missing source address from transport connection
* Fix fqdn socks5 outbound connection
* Fix read source address from grpc-go

#### 1.1-beta7

* Add v2ray mux and XUDP support for VMess inbound
* Add XUDP support for VMess outbound
* Disable DF on direct outbound by default
* Fix bugs in 1.1-beta6

#### 1.1-beta6

* Add [URLTest outbound](/configuration/outbound/urltest)
* Fix bugs in 1.1-beta5

#### 1.1-beta5

* Print tags in version command
* Redirect clash hello to external ui
* Move shadowsocksr implementation to clash
* Make gVisor optional **1**
* Refactor to miekg/dns
* Refactor bind control
* Fix build on go1.18
* Fix clash store-selected
* Fix close grpc conn
* Fix port rule match logic
* Fix clash api proxy type

*1*:

The build tag `no_gvisor` is replaced by `with_gvisor`.

The default tun stack is changed to system.

#### 1.0.4

* Fix close grpc conn
* Fix port rule match logic
* Fix clash api proxy type

#### 1.1-beta4

* Add internal simple-obfs and v2ray-plugin [Shadowsocks plugins](/configuration/outbound/shadowsocks#plugin)
* Add [ShadowsocksR outbound](/configuration/outbound/shadowsocksr)
* Add [VLESS outbound and XUDP](/configuration/outbound/vless)
* Skip wait for hysteria tcp handshake response
* Fix socks4 client
* Fix hysteria inbound
* Fix concurrent write

#### 1.0.3

* Fix socks4 client
* Fix hysteria inbound
* Fix concurrent write

#### 1.1-beta3

* Fix using custom TLS client in http2 client
* Fix bugs in 1.1-beta2

#### 1.1-beta2

* Add Clash mode and persistence support **1**
* Add TLS ECH and uTLS support for outbound TLS options **2**
* Fix socks4 request
* Fix processing empty dns result

*1*:

Switching modes using the Clash API, and `store-selected` are now supported,
see [Experimental](/configuration/experimental).

*2*:

ECH (Encrypted Client Hello) is a TLS extension that allows a client to encrypt the first part of its ClientHello
message, see [TLS#ECH](/configuration/shared/tls#ech).

uTLS is a fork of "crypto/tls", which provides ClientHello fingerprinting resistance,
see [TLS#uTLS](/configuration/shared/tls#utls).

#### 1.0.2

* Fix socks4 request
* Fix processing empty dns result

#### 1.1-beta1

* Add support for use with android VPNService **1**
* Add tun support for WireGuard outbound **2**
* Add system tun stack **3**
* Add comment filter for config **4**
* Add option for allow optional proxy protocol header
* Add half close for smux
* Set UDP DF by default **5**
* Set default tun mtu to 9000
* Update gVisor to 20220905.0

*1*:

In previous versions, Android VPN would not work with tun enabled.

The usage of tun over VPN and VPN over tun is now supported, see [Tun Inbound](/configuration/inbound/tun#auto_route).

*2*:

In previous releases, WireGuard outbound support was backed by the lower performance gVisor virtual interface.

It achieves the same performance as wireguard-go by providing automatic system interface support.

*3*:

It does not depend on gVisor and has better performance in some cases.

It is less compatible and may not be available in some environments.

*4*:

Annotated json configuration files are now supported.

*5*:

UDP fragmentation is now blocked by default.

Including shadowsocks-libev, shadowsocks-rust and quic-go all disable segmentation by default.

See [Dial Fields](/configuration/shared/dial#udp_fragment)
and [Listen Fields](/configuration/shared/listen#udp_fragment).

#### 1.0.1

* Fix match 4in6 address in ip_cidr
* Fix clash api log level format error
* Fix clash api unknown proxy type

#### 1.0

* Fix wireguard reconnect
* Fix naive inbound
* Fix json format error message
* Fix processing vmess termination signal
* Fix hysteria stream error
* Fix listener close when proxyproto failed

#### 1.0-rc1

* Fix write log timestamp
* Fix write zero
* Fix dial parallel in direct outbound
* Fix write trojan udp
* Fix DNS routing
* Add attribute support for geosite
* Update documentation for [Dial Fields](/configuration/shared/dial)

#### 1.0-beta3

* Add [chained inbound](/configuration/shared/listen#detour) support
* Add process_path rule item
* Add macOS redirect support
* Add ShadowTLS [Inbound](/configuration/inbound/shadowtls), [Outbound](/configuration/outbound/shadowtls)
  and [Examples](/examples/shadowtls)
* Fix search android package in non-owner users
* Fix socksaddr type condition
* Fix smux session status
* Refactor inbound and outbound documentation
* Minor fixes

#### 1.0-beta2

* Add strict_route option for [Tun inbound](/configuration/inbound/tun#strict_route)
* Add packetaddr support for [VMess outbound](/configuration/outbound/vmess#packet_addr)
* Add better performing alternative gRPC implementation
* Add [docker image](https://github.com/SagerNet/sing-box/pkgs/container/sing-box)
* Fix sniff override destination

#### 1.0-beta1

* Initial release

##### 2022/08/26

* Fix ipv6 route on linux
* Fix read DNS message

##### 2022/08/25

* Let vmess use zero instead of auto if TLS enabled
* Add trojan fallback for ALPN
* Improve ip_cidr rule
* Fix format bind_address
* Fix http proxy with compressed response
* Fix route connections

##### 2022/08/24

* Fix naive padding
* Fix unix search path
* Fix close non-duplex connections
* Add ACME EAB support
* Fix early close on windows and catch any
* Initial zh-CN document translation

##### 2022/08/23

* Add [V2Ray Transport](/configuration/shared/v2ray-transport) support for VMess and Trojan
* Allow plain http request in Naive inbound (It can now be used with nginx)
* Add proxy protocol support
* Free memory after start
* Parse X-Forward-For in HTTP requests
* Handle SIGHUP signal

##### 2022/08/22

* Add strategy setting for each [DNS server](/configuration/dns/server)
* Add bind address to outbound options

##### 2022/08/21

* Add [Tor outbound](/configuration/outbound/tor)
* Add [SSH outbound](/configuration/outbound/ssh)

##### 2022/08/20

* Attempt to unwrap ip-in-fqdn socksaddr
* Fix read packages in android 12
* Fix route on some android devices
* Improve linux process searcher
* Fix write socks5 username password auth request
* Skip bind connection with private destination to interface
* Add [Trojan connection fallback](/configuration/inbound/trojan#fallback)

##### 2022/08/19

* Add Hysteria [Inbound](/configuration/inbound/hysteria) and [Outbund](/configuration/outbound/hysteria)
* Add [ACME TLS certificate issuer](/configuration/shared/tls)
* Allow read config from stdin (-c stdin)
* Update gVisor to 20220815.0

##### 2022/08/18

* Fix find process with lwip stack
* Fix crash on shadowsocks server
* Fix crash on darwin tun
* Fix write log to file

##### 2022/08/17

* Improve async dns transports

##### 2022/08/16

* Add ip_version (route/dns) rule item
* Add [WireGuard](/configuration/outbound/wireguard) outbound

##### 2022/08/15

* Add uid, android user and package rules support in [Tun](/configuration/inbound/tun) routing.

##### 2022/08/13

* Fix dns concurrent write

##### 2022/08/12

* Performance improvements
* Add UoT option for [SOCKS](/configuration/outbound/socks) outbound

##### 2022/08/11

* Add UoT option for [Shadowsocks](/configuration/outbound/shadowsocks) outbound, UoT support for all inbounds

##### 2022/08/10

* Add full-featured [Naive](/configuration/inbound/naive) inbound
* Fix default dns server option [#9] by iKirby

##### 2022/08/09

No changelog before.

[#9]: https://github.com/SagerNet/sing-box/pull/9<|MERGE_RESOLUTION|>--- conflicted
+++ resolved
@@ -1,5 +1,3 @@
-<<<<<<< HEAD
-=======
 #### 1.3-beta8
 
 * Fix `system` tun stack for ios
@@ -11,7 +9,6 @@
 
 This is an incompatible update for XUDP in VLESS if vision flow is enabled.
 
->>>>>>> b5bea12d
 #### 1.3-beta7
 
 * Add `path` and `headers` options for HTTP outbound
