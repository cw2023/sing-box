package mux

import (
	"github.com/sagernet/sing-box/option"
	"github.com/sagernet/sing-mux"
	N "github.com/sagernet/sing/common/network"
)

<<<<<<< HEAD
var _ N.Dialer = (*Client)(nil)

type Client struct {
	access         sync.Mutex
	connections    list.List[abstractSession]
	ctx            context.Context
	dialer         N.Dialer
	protocol       Protocol
	maxConnections int
	minStreams     int
	maxStreams     int
}

func NewClient(ctx context.Context, dialer N.Dialer, protocol Protocol, maxConnections int, minStreams int, maxStreams int) *Client {
	return &Client{
		ctx:            ctx,
		dialer:         dialer,
		protocol:       protocol,
		maxConnections: maxConnections,
		minStreams:     minStreams,
		maxStreams:     maxStreams,
	}
}

func NewClientWithOptions(ctx context.Context, dialer N.Dialer, options option.MultiplexOptions) (*Client, error) {
	if !options.Enabled {
		return nil, nil
	}
	if options.MaxConnections == 0 && options.MaxStreams == 0 {
		options.MinStreams = 8
	}
	protocol, err := ParseProtocol(options.Protocol)
	if err != nil {
		return nil, err
	}
	return NewClient(ctx, dialer, protocol, options.MaxConnections, options.MinStreams, options.MaxStreams), nil
}

func (c *Client) DialContext(ctx context.Context, network string, destination M.Socksaddr) (net.Conn, error) {
	switch N.NetworkName(network) {
	case N.NetworkTCP:
		stream, err := c.openStream()
		if err != nil {
			return nil, err
		}
		return &ClientConn{Conn: stream, destination: destination}, nil
	case N.NetworkUDP:
		stream, err := c.openStream()
		if err != nil {
			return nil, err
		}
		return bufio.NewUnbindPacketConn(&ClientPacketConn{ExtendedConn: bufio.NewExtendedConn(stream), destination: destination}), nil
	default:
		return nil, E.Extend(N.ErrUnknownNetwork, network)
	}
}

func (c *Client) ListenPacket(ctx context.Context, destination M.Socksaddr) (net.PacketConn, error) {
	stream, err := c.openStream()
	if err != nil {
		return nil, err
	}
	return &ClientPacketAddrConn{ExtendedConn: bufio.NewExtendedConn(stream), destination: destination}, nil
}

func (c *Client) openStream() (net.Conn, error) {
	var (
		session abstractSession
		stream  net.Conn
		err     error
	)
	for attempts := 0; attempts < 2; attempts++ {
		session, err = c.offer()
		if err != nil {
			continue
		}
		stream, err = session.Open()
		if err != nil {
			continue
		}
		break
	}
	if err != nil {
		return nil, err
	}
	return &wrapStream{stream}, nil
}

func (c *Client) offer() (abstractSession, error) {
	c.access.Lock()
	defer c.access.Unlock()

	sessions := make([]abstractSession, 0, c.maxConnections)
	for element := c.connections.Front(); element != nil; {
		if element.Value.IsClosed() {
			nextElement := element.Next()
			c.connections.Remove(element)
			element = nextElement
			continue
		}
		sessions = append(sessions, element.Value)
		element = element.Next()
	}
	session := common.MinBy(common.Filter(sessions, abstractSession.CanTakeNewRequest), abstractSession.NumStreams)
	if session == nil {
		return c.offerNew()
	}
	numStreams := session.NumStreams()
	if numStreams == 0 {
		return session, nil
	}
	if c.maxConnections > 0 {
		if len(sessions) >= c.maxConnections || numStreams < c.minStreams {
			return session, nil
		}
	} else {
		if c.maxStreams > 0 && numStreams < c.maxStreams {
			return session, nil
		}
	}
	return c.offerNew()
}

func (c *Client) offerNew() (abstractSession, error) {
	conn, err := c.dialer.DialContext(c.ctx, N.NetworkTCP, Destination)
	if err != nil {
		return nil, err
	}
	if vectorisedWriter, isVectorised := bufio.CreateVectorisedWriter(conn); isVectorised {
		conn = &vectorisedProtocolConn{protocolConn{Conn: conn, protocol: c.protocol}, vectorisedWriter}
	} else {
		conn = &protocolConn{Conn: conn, protocol: c.protocol}
	}
	session, err := c.protocol.newClient(conn)
	if err != nil {
		return nil, err
	}
	c.connections.PushBack(session)
	return session, nil
}

func (c *Client) Reset() {
	c.access.Lock()
	defer c.access.Unlock()
	for _, session := range c.connections.Array() {
		session.Close()
	}
	c.connections.Init()
}

func (c *Client) Close() error {
	c.access.Lock()
	defer c.access.Unlock()
	for _, session := range c.connections.Array() {
		session.Close()
	}
	return nil
}

type ClientConn struct {
	net.Conn
	destination  M.Socksaddr
	requestWrite bool
	responseRead bool
}

func (c *ClientConn) readResponse() error {
	response, err := ReadStreamResponse(c.Conn)
	if err != nil {
		return err
	}
	if response.Status == statusError {
		return E.New("remote error: ", response.Message)
	}
	return nil
}

func (c *ClientConn) Read(b []byte) (n int, err error) {
	if !c.responseRead {
		err = c.readResponse()
		if err != nil {
			return
		}
		c.responseRead = true
	}
	return c.Conn.Read(b)
}

func (c *ClientConn) Write(b []byte) (n int, err error) {
	if c.requestWrite {
		return c.Conn.Write(b)
	}
	request := StreamRequest{
		Network:     N.NetworkTCP,
		Destination: c.destination,
	}
	_buffer := buf.StackNewSize(requestLen(request) + len(b))
	defer common.KeepAlive(_buffer)
	buffer := common.Dup(_buffer)
	defer buffer.Release()
	EncodeStreamRequest(request, buffer)
	buffer.Write(b)
	_, err = c.Conn.Write(buffer.Bytes())
	if err != nil {
		return
	}
	c.requestWrite = true
	return len(b), nil
}

func (c *ClientConn) ReadFrom(r io.Reader) (n int64, err error) {
	if !c.requestWrite {
		return bufio.ReadFrom0(c, r)
	}
	return bufio.Copy(c.Conn, r)
}

func (c *ClientConn) WriteTo(w io.Writer) (n int64, err error) {
	if !c.responseRead {
		return bufio.WriteTo0(c, w)
	}
	return bufio.Copy(w, c.Conn)
}

func (c *ClientConn) LocalAddr() net.Addr {
	return c.Conn.LocalAddr()
}

func (c *ClientConn) RemoteAddr() net.Addr {
	return c.destination.TCPAddr()
}

func (c *ClientConn) ReaderReplaceable() bool {
	return c.responseRead
}

func (c *ClientConn) WriterReplaceable() bool {
	return c.requestWrite
}

func (c *ClientConn) NeedAdditionalReadDeadline() bool {
	return true
}

func (c *ClientConn) Upstream() any {
	return c.Conn
}

type ClientPacketConn struct {
	N.ExtendedConn
	destination  M.Socksaddr
	requestWrite bool
	responseRead bool
}

func (c *ClientPacketConn) readResponse() error {
	response, err := ReadStreamResponse(c.ExtendedConn)
	if err != nil {
		return err
	}
	if response.Status == statusError {
		return E.New("remote error: ", response.Message)
	}
	return nil
}

func (c *ClientPacketConn) Read(b []byte) (n int, err error) {
	if !c.responseRead {
		err = c.readResponse()
		if err != nil {
			return
		}
		c.responseRead = true
	}
	var length uint16
	err = binary.Read(c.ExtendedConn, binary.BigEndian, &length)
	if err != nil {
		return
	}
	if cap(b) < int(length) {
		return 0, io.ErrShortBuffer
	}
	return io.ReadFull(c.ExtendedConn, b[:length])
}

func (c *ClientPacketConn) writeRequest(payload []byte) (n int, err error) {
	request := StreamRequest{
		Network:     N.NetworkUDP,
		Destination: c.destination,
	}
	rLen := requestLen(request)
	if len(payload) > 0 {
		rLen += 2 + len(payload)
	}
	_buffer := buf.StackNewSize(rLen)
	defer common.KeepAlive(_buffer)
	buffer := common.Dup(_buffer)
	defer buffer.Release()
	EncodeStreamRequest(request, buffer)
	if len(payload) > 0 {
		common.Must(
			binary.Write(buffer, binary.BigEndian, uint16(len(payload))),
			common.Error(buffer.Write(payload)),
		)
	}
	_, err = c.ExtendedConn.Write(buffer.Bytes())
	if err != nil {
		return
	}
	c.requestWrite = true
	return len(payload), nil
}

func (c *ClientPacketConn) Write(b []byte) (n int, err error) {
	if !c.requestWrite {
		return c.writeRequest(b)
	}
	err = binary.Write(c.ExtendedConn, binary.BigEndian, uint16(len(b)))
	if err != nil {
		return
	}
	return c.ExtendedConn.Write(b)
}

func (c *ClientPacketConn) ReadBuffer(buffer *buf.Buffer) (err error) {
	if !c.responseRead {
		err = c.readResponse()
		if err != nil {
			return
		}
		c.responseRead = true
	}
	var length uint16
	err = binary.Read(c.ExtendedConn, binary.BigEndian, &length)
	if err != nil {
		return
	}
	_, err = buffer.ReadFullFrom(c.ExtendedConn, int(length))
	return
}

func (c *ClientPacketConn) WriteBuffer(buffer *buf.Buffer) error {
	if !c.requestWrite {
		defer buffer.Release()
		return common.Error(c.writeRequest(buffer.Bytes()))
	}
	bLen := buffer.Len()
	binary.BigEndian.PutUint16(buffer.ExtendHeader(2), uint16(bLen))
	return c.ExtendedConn.WriteBuffer(buffer)
}

func (c *ClientPacketConn) FrontHeadroom() int {
	return 2
}

func (c *ClientPacketConn) ReadPacket(buffer *buf.Buffer) (destination M.Socksaddr, err error) {
	err = c.ReadBuffer(buffer)
	return
}

func (c *ClientPacketConn) WritePacket(buffer *buf.Buffer, destination M.Socksaddr) error {
	return c.WriteBuffer(buffer)
}

func (c *ClientPacketConn) LocalAddr() net.Addr {
	return c.ExtendedConn.LocalAddr()
}

func (c *ClientPacketConn) RemoteAddr() net.Addr {
	return c.destination.UDPAddr()
}

func (c *ClientPacketConn) NeedAdditionalReadDeadline() bool {
	return true
}

func (c *ClientPacketConn) Upstream() any {
	return c.ExtendedConn
}

var _ N.NetPacketConn = (*ClientPacketAddrConn)(nil)

type ClientPacketAddrConn struct {
	N.ExtendedConn
	destination  M.Socksaddr
	requestWrite bool
	responseRead bool
}

func (c *ClientPacketAddrConn) readResponse() error {
	response, err := ReadStreamResponse(c.ExtendedConn)
	if err != nil {
		return err
	}
	if response.Status == statusError {
		return E.New("remote error: ", response.Message)
	}
	return nil
}

func (c *ClientPacketAddrConn) ReadFrom(p []byte) (n int, addr net.Addr, err error) {
	if !c.responseRead {
		err = c.readResponse()
		if err != nil {
			return
		}
		c.responseRead = true
	}
	destination, err := M.SocksaddrSerializer.ReadAddrPort(c.ExtendedConn)
	if err != nil {
		return
	}
	if destination.IsFqdn() {
		addr = destination
	} else {
		addr = destination.UDPAddr()
	}
	var length uint16
	err = binary.Read(c.ExtendedConn, binary.BigEndian, &length)
	if err != nil {
		return
	}
	if cap(p) < int(length) {
		return 0, nil, io.ErrShortBuffer
	}
	n, err = io.ReadFull(c.ExtendedConn, p[:length])
	return
}

func (c *ClientPacketAddrConn) writeRequest(payload []byte, destination M.Socksaddr) (n int, err error) {
	request := StreamRequest{
		Network:     N.NetworkUDP,
		Destination: c.destination,
		PacketAddr:  true,
	}
	rLen := requestLen(request)
	if len(payload) > 0 {
		rLen += M.SocksaddrSerializer.AddrPortLen(destination) + 2 + len(payload)
	}
	_buffer := buf.StackNewSize(rLen)
	defer common.KeepAlive(_buffer)
	buffer := common.Dup(_buffer)
	defer buffer.Release()
	EncodeStreamRequest(request, buffer)
	if len(payload) > 0 {
		common.Must(
			M.SocksaddrSerializer.WriteAddrPort(buffer, destination),
			binary.Write(buffer, binary.BigEndian, uint16(len(payload))),
			common.Error(buffer.Write(payload)),
		)
	}
	_, err = c.ExtendedConn.Write(buffer.Bytes())
	if err != nil {
		return
	}
	c.requestWrite = true
	return len(payload), nil
}

func (c *ClientPacketAddrConn) WriteTo(p []byte, addr net.Addr) (n int, err error) {
	if !c.requestWrite {
		return c.writeRequest(p, M.SocksaddrFromNet(addr))
	}
	err = M.SocksaddrSerializer.WriteAddrPort(c.ExtendedConn, M.SocksaddrFromNet(addr))
	if err != nil {
		return
	}
	err = binary.Write(c.ExtendedConn, binary.BigEndian, uint16(len(p)))
	if err != nil {
		return
	}
	return c.ExtendedConn.Write(p)
}

func (c *ClientPacketAddrConn) ReadPacket(buffer *buf.Buffer) (destination M.Socksaddr, err error) {
	if !c.responseRead {
		err = c.readResponse()
		if err != nil {
			return
		}
		c.responseRead = true
	}
	destination, err = M.SocksaddrSerializer.ReadAddrPort(c.ExtendedConn)
	if err != nil {
		return
	}
	var length uint16
	err = binary.Read(c.ExtendedConn, binary.BigEndian, &length)
	if err != nil {
		return
	}
	_, err = buffer.ReadFullFrom(c.ExtendedConn, int(length))
	return
}

func (c *ClientPacketAddrConn) WritePacket(buffer *buf.Buffer, destination M.Socksaddr) error {
	if !c.requestWrite {
		defer buffer.Release()
		return common.Error(c.writeRequest(buffer.Bytes(), destination))
	}
	bLen := buffer.Len()
	header := buf.With(buffer.ExtendHeader(M.SocksaddrSerializer.AddrPortLen(destination) + 2))
	common.Must(
		M.SocksaddrSerializer.WriteAddrPort(header, destination),
		binary.Write(header, binary.BigEndian, uint16(bLen)),
	)
	return c.ExtendedConn.WriteBuffer(buffer)
}

func (c *ClientPacketAddrConn) LocalAddr() net.Addr {
	return c.ExtendedConn.LocalAddr()
}

func (c *ClientPacketAddrConn) FrontHeadroom() int {
	return 2 + M.MaxSocksaddrLength
}

func (c *ClientPacketAddrConn) NeedAdditionalReadDeadline() bool {
	return true
}

func (c *ClientPacketAddrConn) Upstream() any {
	return c.ExtendedConn
=======
func NewClientWithOptions(dialer N.Dialer, options option.MultiplexOptions) (*Client, error) {
	if !options.Enabled {
		return nil, nil
	}
	return mux.NewClient(mux.Options{
		Dialer:         dialer,
		Protocol:       options.Protocol,
		MaxConnections: options.MaxConnections,
		MinStreams:     options.MinStreams,
		MaxStreams:     options.MaxStreams,
		Padding:        options.Padding,
	})
>>>>>>> e02317a3
}<|MERGE_RESOLUTION|>--- conflicted
+++ resolved
@@ -6,531 +6,6 @@
 	N "github.com/sagernet/sing/common/network"
 )
 
-<<<<<<< HEAD
-var _ N.Dialer = (*Client)(nil)
-
-type Client struct {
-	access         sync.Mutex
-	connections    list.List[abstractSession]
-	ctx            context.Context
-	dialer         N.Dialer
-	protocol       Protocol
-	maxConnections int
-	minStreams     int
-	maxStreams     int
-}
-
-func NewClient(ctx context.Context, dialer N.Dialer, protocol Protocol, maxConnections int, minStreams int, maxStreams int) *Client {
-	return &Client{
-		ctx:            ctx,
-		dialer:         dialer,
-		protocol:       protocol,
-		maxConnections: maxConnections,
-		minStreams:     minStreams,
-		maxStreams:     maxStreams,
-	}
-}
-
-func NewClientWithOptions(ctx context.Context, dialer N.Dialer, options option.MultiplexOptions) (*Client, error) {
-	if !options.Enabled {
-		return nil, nil
-	}
-	if options.MaxConnections == 0 && options.MaxStreams == 0 {
-		options.MinStreams = 8
-	}
-	protocol, err := ParseProtocol(options.Protocol)
-	if err != nil {
-		return nil, err
-	}
-	return NewClient(ctx, dialer, protocol, options.MaxConnections, options.MinStreams, options.MaxStreams), nil
-}
-
-func (c *Client) DialContext(ctx context.Context, network string, destination M.Socksaddr) (net.Conn, error) {
-	switch N.NetworkName(network) {
-	case N.NetworkTCP:
-		stream, err := c.openStream()
-		if err != nil {
-			return nil, err
-		}
-		return &ClientConn{Conn: stream, destination: destination}, nil
-	case N.NetworkUDP:
-		stream, err := c.openStream()
-		if err != nil {
-			return nil, err
-		}
-		return bufio.NewUnbindPacketConn(&ClientPacketConn{ExtendedConn: bufio.NewExtendedConn(stream), destination: destination}), nil
-	default:
-		return nil, E.Extend(N.ErrUnknownNetwork, network)
-	}
-}
-
-func (c *Client) ListenPacket(ctx context.Context, destination M.Socksaddr) (net.PacketConn, error) {
-	stream, err := c.openStream()
-	if err != nil {
-		return nil, err
-	}
-	return &ClientPacketAddrConn{ExtendedConn: bufio.NewExtendedConn(stream), destination: destination}, nil
-}
-
-func (c *Client) openStream() (net.Conn, error) {
-	var (
-		session abstractSession
-		stream  net.Conn
-		err     error
-	)
-	for attempts := 0; attempts < 2; attempts++ {
-		session, err = c.offer()
-		if err != nil {
-			continue
-		}
-		stream, err = session.Open()
-		if err != nil {
-			continue
-		}
-		break
-	}
-	if err != nil {
-		return nil, err
-	}
-	return &wrapStream{stream}, nil
-}
-
-func (c *Client) offer() (abstractSession, error) {
-	c.access.Lock()
-	defer c.access.Unlock()
-
-	sessions := make([]abstractSession, 0, c.maxConnections)
-	for element := c.connections.Front(); element != nil; {
-		if element.Value.IsClosed() {
-			nextElement := element.Next()
-			c.connections.Remove(element)
-			element = nextElement
-			continue
-		}
-		sessions = append(sessions, element.Value)
-		element = element.Next()
-	}
-	session := common.MinBy(common.Filter(sessions, abstractSession.CanTakeNewRequest), abstractSession.NumStreams)
-	if session == nil {
-		return c.offerNew()
-	}
-	numStreams := session.NumStreams()
-	if numStreams == 0 {
-		return session, nil
-	}
-	if c.maxConnections > 0 {
-		if len(sessions) >= c.maxConnections || numStreams < c.minStreams {
-			return session, nil
-		}
-	} else {
-		if c.maxStreams > 0 && numStreams < c.maxStreams {
-			return session, nil
-		}
-	}
-	return c.offerNew()
-}
-
-func (c *Client) offerNew() (abstractSession, error) {
-	conn, err := c.dialer.DialContext(c.ctx, N.NetworkTCP, Destination)
-	if err != nil {
-		return nil, err
-	}
-	if vectorisedWriter, isVectorised := bufio.CreateVectorisedWriter(conn); isVectorised {
-		conn = &vectorisedProtocolConn{protocolConn{Conn: conn, protocol: c.protocol}, vectorisedWriter}
-	} else {
-		conn = &protocolConn{Conn: conn, protocol: c.protocol}
-	}
-	session, err := c.protocol.newClient(conn)
-	if err != nil {
-		return nil, err
-	}
-	c.connections.PushBack(session)
-	return session, nil
-}
-
-func (c *Client) Reset() {
-	c.access.Lock()
-	defer c.access.Unlock()
-	for _, session := range c.connections.Array() {
-		session.Close()
-	}
-	c.connections.Init()
-}
-
-func (c *Client) Close() error {
-	c.access.Lock()
-	defer c.access.Unlock()
-	for _, session := range c.connections.Array() {
-		session.Close()
-	}
-	return nil
-}
-
-type ClientConn struct {
-	net.Conn
-	destination  M.Socksaddr
-	requestWrite bool
-	responseRead bool
-}
-
-func (c *ClientConn) readResponse() error {
-	response, err := ReadStreamResponse(c.Conn)
-	if err != nil {
-		return err
-	}
-	if response.Status == statusError {
-		return E.New("remote error: ", response.Message)
-	}
-	return nil
-}
-
-func (c *ClientConn) Read(b []byte) (n int, err error) {
-	if !c.responseRead {
-		err = c.readResponse()
-		if err != nil {
-			return
-		}
-		c.responseRead = true
-	}
-	return c.Conn.Read(b)
-}
-
-func (c *ClientConn) Write(b []byte) (n int, err error) {
-	if c.requestWrite {
-		return c.Conn.Write(b)
-	}
-	request := StreamRequest{
-		Network:     N.NetworkTCP,
-		Destination: c.destination,
-	}
-	_buffer := buf.StackNewSize(requestLen(request) + len(b))
-	defer common.KeepAlive(_buffer)
-	buffer := common.Dup(_buffer)
-	defer buffer.Release()
-	EncodeStreamRequest(request, buffer)
-	buffer.Write(b)
-	_, err = c.Conn.Write(buffer.Bytes())
-	if err != nil {
-		return
-	}
-	c.requestWrite = true
-	return len(b), nil
-}
-
-func (c *ClientConn) ReadFrom(r io.Reader) (n int64, err error) {
-	if !c.requestWrite {
-		return bufio.ReadFrom0(c, r)
-	}
-	return bufio.Copy(c.Conn, r)
-}
-
-func (c *ClientConn) WriteTo(w io.Writer) (n int64, err error) {
-	if !c.responseRead {
-		return bufio.WriteTo0(c, w)
-	}
-	return bufio.Copy(w, c.Conn)
-}
-
-func (c *ClientConn) LocalAddr() net.Addr {
-	return c.Conn.LocalAddr()
-}
-
-func (c *ClientConn) RemoteAddr() net.Addr {
-	return c.destination.TCPAddr()
-}
-
-func (c *ClientConn) ReaderReplaceable() bool {
-	return c.responseRead
-}
-
-func (c *ClientConn) WriterReplaceable() bool {
-	return c.requestWrite
-}
-
-func (c *ClientConn) NeedAdditionalReadDeadline() bool {
-	return true
-}
-
-func (c *ClientConn) Upstream() any {
-	return c.Conn
-}
-
-type ClientPacketConn struct {
-	N.ExtendedConn
-	destination  M.Socksaddr
-	requestWrite bool
-	responseRead bool
-}
-
-func (c *ClientPacketConn) readResponse() error {
-	response, err := ReadStreamResponse(c.ExtendedConn)
-	if err != nil {
-		return err
-	}
-	if response.Status == statusError {
-		return E.New("remote error: ", response.Message)
-	}
-	return nil
-}
-
-func (c *ClientPacketConn) Read(b []byte) (n int, err error) {
-	if !c.responseRead {
-		err = c.readResponse()
-		if err != nil {
-			return
-		}
-		c.responseRead = true
-	}
-	var length uint16
-	err = binary.Read(c.ExtendedConn, binary.BigEndian, &length)
-	if err != nil {
-		return
-	}
-	if cap(b) < int(length) {
-		return 0, io.ErrShortBuffer
-	}
-	return io.ReadFull(c.ExtendedConn, b[:length])
-}
-
-func (c *ClientPacketConn) writeRequest(payload []byte) (n int, err error) {
-	request := StreamRequest{
-		Network:     N.NetworkUDP,
-		Destination: c.destination,
-	}
-	rLen := requestLen(request)
-	if len(payload) > 0 {
-		rLen += 2 + len(payload)
-	}
-	_buffer := buf.StackNewSize(rLen)
-	defer common.KeepAlive(_buffer)
-	buffer := common.Dup(_buffer)
-	defer buffer.Release()
-	EncodeStreamRequest(request, buffer)
-	if len(payload) > 0 {
-		common.Must(
-			binary.Write(buffer, binary.BigEndian, uint16(len(payload))),
-			common.Error(buffer.Write(payload)),
-		)
-	}
-	_, err = c.ExtendedConn.Write(buffer.Bytes())
-	if err != nil {
-		return
-	}
-	c.requestWrite = true
-	return len(payload), nil
-}
-
-func (c *ClientPacketConn) Write(b []byte) (n int, err error) {
-	if !c.requestWrite {
-		return c.writeRequest(b)
-	}
-	err = binary.Write(c.ExtendedConn, binary.BigEndian, uint16(len(b)))
-	if err != nil {
-		return
-	}
-	return c.ExtendedConn.Write(b)
-}
-
-func (c *ClientPacketConn) ReadBuffer(buffer *buf.Buffer) (err error) {
-	if !c.responseRead {
-		err = c.readResponse()
-		if err != nil {
-			return
-		}
-		c.responseRead = true
-	}
-	var length uint16
-	err = binary.Read(c.ExtendedConn, binary.BigEndian, &length)
-	if err != nil {
-		return
-	}
-	_, err = buffer.ReadFullFrom(c.ExtendedConn, int(length))
-	return
-}
-
-func (c *ClientPacketConn) WriteBuffer(buffer *buf.Buffer) error {
-	if !c.requestWrite {
-		defer buffer.Release()
-		return common.Error(c.writeRequest(buffer.Bytes()))
-	}
-	bLen := buffer.Len()
-	binary.BigEndian.PutUint16(buffer.ExtendHeader(2), uint16(bLen))
-	return c.ExtendedConn.WriteBuffer(buffer)
-}
-
-func (c *ClientPacketConn) FrontHeadroom() int {
-	return 2
-}
-
-func (c *ClientPacketConn) ReadPacket(buffer *buf.Buffer) (destination M.Socksaddr, err error) {
-	err = c.ReadBuffer(buffer)
-	return
-}
-
-func (c *ClientPacketConn) WritePacket(buffer *buf.Buffer, destination M.Socksaddr) error {
-	return c.WriteBuffer(buffer)
-}
-
-func (c *ClientPacketConn) LocalAddr() net.Addr {
-	return c.ExtendedConn.LocalAddr()
-}
-
-func (c *ClientPacketConn) RemoteAddr() net.Addr {
-	return c.destination.UDPAddr()
-}
-
-func (c *ClientPacketConn) NeedAdditionalReadDeadline() bool {
-	return true
-}
-
-func (c *ClientPacketConn) Upstream() any {
-	return c.ExtendedConn
-}
-
-var _ N.NetPacketConn = (*ClientPacketAddrConn)(nil)
-
-type ClientPacketAddrConn struct {
-	N.ExtendedConn
-	destination  M.Socksaddr
-	requestWrite bool
-	responseRead bool
-}
-
-func (c *ClientPacketAddrConn) readResponse() error {
-	response, err := ReadStreamResponse(c.ExtendedConn)
-	if err != nil {
-		return err
-	}
-	if response.Status == statusError {
-		return E.New("remote error: ", response.Message)
-	}
-	return nil
-}
-
-func (c *ClientPacketAddrConn) ReadFrom(p []byte) (n int, addr net.Addr, err error) {
-	if !c.responseRead {
-		err = c.readResponse()
-		if err != nil {
-			return
-		}
-		c.responseRead = true
-	}
-	destination, err := M.SocksaddrSerializer.ReadAddrPort(c.ExtendedConn)
-	if err != nil {
-		return
-	}
-	if destination.IsFqdn() {
-		addr = destination
-	} else {
-		addr = destination.UDPAddr()
-	}
-	var length uint16
-	err = binary.Read(c.ExtendedConn, binary.BigEndian, &length)
-	if err != nil {
-		return
-	}
-	if cap(p) < int(length) {
-		return 0, nil, io.ErrShortBuffer
-	}
-	n, err = io.ReadFull(c.ExtendedConn, p[:length])
-	return
-}
-
-func (c *ClientPacketAddrConn) writeRequest(payload []byte, destination M.Socksaddr) (n int, err error) {
-	request := StreamRequest{
-		Network:     N.NetworkUDP,
-		Destination: c.destination,
-		PacketAddr:  true,
-	}
-	rLen := requestLen(request)
-	if len(payload) > 0 {
-		rLen += M.SocksaddrSerializer.AddrPortLen(destination) + 2 + len(payload)
-	}
-	_buffer := buf.StackNewSize(rLen)
-	defer common.KeepAlive(_buffer)
-	buffer := common.Dup(_buffer)
-	defer buffer.Release()
-	EncodeStreamRequest(request, buffer)
-	if len(payload) > 0 {
-		common.Must(
-			M.SocksaddrSerializer.WriteAddrPort(buffer, destination),
-			binary.Write(buffer, binary.BigEndian, uint16(len(payload))),
-			common.Error(buffer.Write(payload)),
-		)
-	}
-	_, err = c.ExtendedConn.Write(buffer.Bytes())
-	if err != nil {
-		return
-	}
-	c.requestWrite = true
-	return len(payload), nil
-}
-
-func (c *ClientPacketAddrConn) WriteTo(p []byte, addr net.Addr) (n int, err error) {
-	if !c.requestWrite {
-		return c.writeRequest(p, M.SocksaddrFromNet(addr))
-	}
-	err = M.SocksaddrSerializer.WriteAddrPort(c.ExtendedConn, M.SocksaddrFromNet(addr))
-	if err != nil {
-		return
-	}
-	err = binary.Write(c.ExtendedConn, binary.BigEndian, uint16(len(p)))
-	if err != nil {
-		return
-	}
-	return c.ExtendedConn.Write(p)
-}
-
-func (c *ClientPacketAddrConn) ReadPacket(buffer *buf.Buffer) (destination M.Socksaddr, err error) {
-	if !c.responseRead {
-		err = c.readResponse()
-		if err != nil {
-			return
-		}
-		c.responseRead = true
-	}
-	destination, err = M.SocksaddrSerializer.ReadAddrPort(c.ExtendedConn)
-	if err != nil {
-		return
-	}
-	var length uint16
-	err = binary.Read(c.ExtendedConn, binary.BigEndian, &length)
-	if err != nil {
-		return
-	}
-	_, err = buffer.ReadFullFrom(c.ExtendedConn, int(length))
-	return
-}
-
-func (c *ClientPacketAddrConn) WritePacket(buffer *buf.Buffer, destination M.Socksaddr) error {
-	if !c.requestWrite {
-		defer buffer.Release()
-		return common.Error(c.writeRequest(buffer.Bytes(), destination))
-	}
-	bLen := buffer.Len()
-	header := buf.With(buffer.ExtendHeader(M.SocksaddrSerializer.AddrPortLen(destination) + 2))
-	common.Must(
-		M.SocksaddrSerializer.WriteAddrPort(header, destination),
-		binary.Write(header, binary.BigEndian, uint16(bLen)),
-	)
-	return c.ExtendedConn.WriteBuffer(buffer)
-}
-
-func (c *ClientPacketAddrConn) LocalAddr() net.Addr {
-	return c.ExtendedConn.LocalAddr()
-}
-
-func (c *ClientPacketAddrConn) FrontHeadroom() int {
-	return 2 + M.MaxSocksaddrLength
-}
-
-func (c *ClientPacketAddrConn) NeedAdditionalReadDeadline() bool {
-	return true
-}
-
-func (c *ClientPacketAddrConn) Upstream() any {
-	return c.ExtendedConn
-=======
 func NewClientWithOptions(dialer N.Dialer, options option.MultiplexOptions) (*Client, error) {
 	if !options.Enabled {
 		return nil, nil
@@ -543,5 +18,4 @@
 		MaxStreams:     options.MaxStreams,
 		Padding:        options.Padding,
 	})
->>>>>>> e02317a3
 }