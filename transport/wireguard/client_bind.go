package wireguard

import (
	"context"
	"net"
	"net/netip"
	"sync"

	"github.com/sagernet/sing/common"
	"github.com/sagernet/sing/common/bufio"
	E "github.com/sagernet/sing/common/exceptions"
	M "github.com/sagernet/sing/common/metadata"
	N "github.com/sagernet/sing/common/network"
	"github.com/sagernet/wireguard-go/conn"
)

var _ conn.Bind = (*ClientBind)(nil)

type ClientBind struct {
	ctx                 context.Context
	errorHandler        E.Handler
	dialer              N.Dialer
	reservedForEndpoint map[M.Socksaddr][3]uint8
	connAccess          sync.Mutex
	conn                *wireConn
	done                chan struct{}
	isConnect           bool
	connectAddr         M.Socksaddr
	reserved            [3]uint8
}

func NewClientBind(ctx context.Context, errorHandler E.Handler, dialer N.Dialer, isConnect bool, connectAddr M.Socksaddr, reserved [3]uint8) *ClientBind {
	return &ClientBind{
		ctx:                 ctx,
		errorHandler:        errorHandler,
		dialer:              dialer,
		reservedForEndpoint: make(map[M.Socksaddr][3]uint8),
		isConnect:           isConnect,
		connectAddr:         connectAddr,
		reserved:            reserved,
	}
}

func (c *ClientBind) SetReservedForEndpoint(destination M.Socksaddr, reserved [3]byte) {
	c.reservedForEndpoint[destination] = reserved
}

func (c *ClientBind) connect() (*wireConn, error) {
	serverConn := c.conn
	if serverConn != nil {
		select {
		case <-serverConn.done:
			serverConn = nil
		default:
			return serverConn, nil
		}
	}
	c.connAccess.Lock()
	defer c.connAccess.Unlock()
	serverConn = c.conn
	if serverConn != nil {
		select {
		case <-serverConn.done:
			serverConn = nil
		default:
			return serverConn, nil
		}
	}
	if c.isConnect {
		udpConn, err := c.dialer.DialContext(c.ctx, N.NetworkUDP, c.connectAddr)
		if err != nil {
			return nil, err
		}
		c.conn = &wireConn{
			PacketConn: &bufio.UnbindPacketConn{
				ExtendedConn: bufio.NewExtendedConn(udpConn),
				Addr:         c.connectAddr,
			},
			done: make(chan struct{}),
		}
	} else {
		udpConn, err := c.dialer.ListenPacket(c.ctx, M.Socksaddr{Addr: netip.IPv4Unspecified()})
		if err != nil {
			return nil, err
		}
		c.conn = &wireConn{
			PacketConn: bufio.NewPacketConn(udpConn),
			done:       make(chan struct{}),
		}
	}
	return c.conn, nil
}

func (c *ClientBind) Open(port uint16) (fns []conn.ReceiveFunc, actualPort uint16, err error) {
	select {
	case <-c.done:
		err = net.ErrClosed
		return
	default:
	}
	return []conn.ReceiveFunc{c.receive}, 0, nil
}

func (c *ClientBind) receive(packets [][]byte, sizes []int, eps []conn.Endpoint) (count int, err error) {
	udpConn, err := c.connect()
	if err != nil {
		select {
		case <-c.done:
			return
		default:
		}
		c.errorHandler.NewError(context.Background(), E.Cause(err, "connect to server"))
		err = nil
		return
	}
<<<<<<< HEAD
	n, addr, err := udpConn.ReadFrom(b)
=======
	n, addr, err := udpConn.ReadFrom(packets[0])
>>>>>>> b5bea12d
	if err != nil {
		udpConn.Close()
		select {
		case <-c.done:
		default:
			c.errorHandler.NewError(context.Background(), E.Cause(err, "read packet"))
<<<<<<< HEAD
=======
			err = nil
>>>>>>> b5bea12d
		}
		return
	}
	sizes[0] = n
	if n > 3 {
		b := packets[0]
		b[1] = 0
		b[2] = 0
		b[3] = 0
	}
<<<<<<< HEAD
	ep = Endpoint(M.SocksaddrFromNet(addr))
=======
	eps[0] = Endpoint(M.SocksaddrFromNet(addr))
	count = 1
>>>>>>> b5bea12d
	return
}

func (c *ClientBind) Reset() {
	common.Close(common.PtrOrNil(c.conn))
}

func (c *ClientBind) Close() error {
	common.Close(common.PtrOrNil(c.conn))
	if c.done == nil {
		c.done = make(chan struct{})
		return nil
	}
	select {
	case <-c.done:
		return net.ErrClosed
	default:
		close(c.done)
	}
	return nil
}

func (c *ClientBind) SetMark(mark uint32) error {
	return nil
}

func (c *ClientBind) Send(bufs [][]byte, ep conn.Endpoint) error {
	udpConn, err := c.connect()
	if err != nil {
		return err
	}
	destination := M.Socksaddr(ep.(Endpoint))
<<<<<<< HEAD
	if len(b) > 3 {
		reserved, loaded := c.reservedForEndpoint[destination]
		if !loaded {
			reserved = c.reserved
		}
		b[1] = reserved[0]
		b[2] = reserved[1]
		b[3] = reserved[2]
	}
	_, err = udpConn.WriteTo(b, destination)
	if err != nil {
		udpConn.Close()
=======
	for _, b := range bufs {
		if len(b) > 3 {
			reserved, loaded := c.reservedForEndpoint[destination]
			if !loaded {
				reserved = c.reserved
			}
			b[1] = reserved[0]
			b[2] = reserved[1]
			b[3] = reserved[2]
		}
		_, err = udpConn.WriteTo(b, destination)
		if err != nil {
			udpConn.Close()
			return err
		}
>>>>>>> b5bea12d
	}
	return nil
}

func (c *ClientBind) ParseEndpoint(s string) (conn.Endpoint, error) {
	return Endpoint(M.ParseSocksaddr(s)), nil
<<<<<<< HEAD
=======
}

func (c *ClientBind) BatchSize() int {
	return 1
>>>>>>> b5bea12d
}

type wireConn struct {
	net.PacketConn
	access sync.Mutex
	done   chan struct{}
}

func (w *wireConn) Close() error {
	w.access.Lock()
	defer w.access.Unlock()
	select {
	case <-w.done:
		return net.ErrClosed
	default:
	}
	w.PacketConn.Close()
	close(w.done)
	return nil
}<|MERGE_RESOLUTION|>--- conflicted
+++ resolved
@@ -113,21 +113,14 @@
 		err = nil
 		return
 	}
-<<<<<<< HEAD
-	n, addr, err := udpConn.ReadFrom(b)
-=======
 	n, addr, err := udpConn.ReadFrom(packets[0])
->>>>>>> b5bea12d
 	if err != nil {
 		udpConn.Close()
 		select {
 		case <-c.done:
 		default:
 			c.errorHandler.NewError(context.Background(), E.Cause(err, "read packet"))
-<<<<<<< HEAD
-=======
 			err = nil
->>>>>>> b5bea12d
 		}
 		return
 	}
@@ -138,12 +131,8 @@
 		b[2] = 0
 		b[3] = 0
 	}
-<<<<<<< HEAD
-	ep = Endpoint(M.SocksaddrFromNet(addr))
-=======
 	eps[0] = Endpoint(M.SocksaddrFromNet(addr))
 	count = 1
->>>>>>> b5bea12d
 	return
 }
 
@@ -176,20 +165,6 @@
 		return err
 	}
 	destination := M.Socksaddr(ep.(Endpoint))
-<<<<<<< HEAD
-	if len(b) > 3 {
-		reserved, loaded := c.reservedForEndpoint[destination]
-		if !loaded {
-			reserved = c.reserved
-		}
-		b[1] = reserved[0]
-		b[2] = reserved[1]
-		b[3] = reserved[2]
-	}
-	_, err = udpConn.WriteTo(b, destination)
-	if err != nil {
-		udpConn.Close()
-=======
 	for _, b := range bufs {
 		if len(b) > 3 {
 			reserved, loaded := c.reservedForEndpoint[destination]
@@ -205,20 +180,16 @@
 			udpConn.Close()
 			return err
 		}
->>>>>>> b5bea12d
 	}
 	return nil
 }
 
 func (c *ClientBind) ParseEndpoint(s string) (conn.Endpoint, error) {
 	return Endpoint(M.ParseSocksaddr(s)), nil
-<<<<<<< HEAD
-=======
 }
 
 func (c *ClientBind) BatchSize() int {
 	return 1
->>>>>>> b5bea12d
 }
 
 type wireConn struct {
