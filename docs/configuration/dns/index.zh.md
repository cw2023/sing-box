# DNS

### 结构

```json
{
  "dns": {
    "servers": [],
    "rules": [],
    "final": "",
    "strategy": "",
    "disable_cache": false,
    "disable_expire": false,
<<<<<<< HEAD
=======
    "independent_cache": false,
>>>>>>> e02317a3
    "reverse_mapping": false,
    "fakeip": {}
  }
}

```

### 字段

| 键        | 格式                     |
|----------|------------------------|
| `server` | 一组 [DNS 服务器](./server) |
| `rules`  | 一组 [DNS 规则](./rule)    |

#### final

默认 DNS 服务器的标签。

默认使用第一个服务器。

#### strategy

默认解析域名策略。

可选值: `prefer_ipv4` `prefer_ipv6` `ipv4_only` `ipv6_only`。

如果设置了 `server.strategy`，则不生效。

#### disable_cache

禁用 DNS 缓存。

#### disable_expire

禁用 DNS 缓存过期。

<<<<<<< HEAD
=======
#### independent_cache

使每个 DNS 服务器的缓存独立，以满足特殊目的。如果启用，将轻微降低性能。

>>>>>>> e02317a3
#### reverse_mapping

在响应 DNS 查询后存储 IP 地址的反向映射以为路由目的提供域名。

由于此过程依赖于应用程序在发出请求之前解析域名的行为，因此在 macOS 等 DNS 由系统代理和缓存的环境中可能会出现问题。

#### fakeip

[FakeIP](./fakeip) 设置。<|MERGE_RESOLUTION|>--- conflicted
+++ resolved
@@ -11,10 +11,7 @@
     "strategy": "",
     "disable_cache": false,
     "disable_expire": false,
-<<<<<<< HEAD
-=======
     "independent_cache": false,
->>>>>>> e02317a3
     "reverse_mapping": false,
     "fakeip": {}
   }
@@ -51,13 +48,10 @@
 
 禁用 DNS 缓存过期。
 
-<<<<<<< HEAD
-=======
 #### independent_cache
 
 使每个 DNS 服务器的缓存独立，以满足特殊目的。如果启用，将轻微降低性能。
 
->>>>>>> e02317a3
 #### reverse_mapping
 
 在响应 DNS 查询后存储 IP 地址的反向映射以为路由目的提供域名。
