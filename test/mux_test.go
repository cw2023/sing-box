package main

import (
	"net/netip"
	"testing"

	C "github.com/sagernet/sing-box/constant"
	"github.com/sagernet/sing-box/option"
	"github.com/sagernet/sing-shadowsocks/shadowaead_2022"

	"github.com/gofrs/uuid/v5"
)

var muxProtocols = []string{
	"smux",
	"yamux",
	"h2mux",
}

func TestMux(t *testing.T) {
	for _, protocol := range muxProtocols {
		t.Run(protocol, func(t *testing.T) {
			options := option.MultiplexOptions{
				Enabled:  true,
				Protocol: protocol,
			}
			t.Run("shadowsocks", func(t *testing.T) {
				testShadowsocksMux(t, options)
			})
			t.Run("vmess", func(t *testing.T) {
				testVMessMux(t, options)
			})
			t.Run("vless", func(t *testing.T) {
				testVLESSMux(t, options)
			})
		})
	}
}

<<<<<<< HEAD
func TestShadowsockH2Mux(t *testing.T) {
	testShadowsocksMux(t, mux.ProtocolH2Mux.String())
}

func testShadowsocksMux(t *testing.T, protocol string) {
=======
func testShadowsocksMux(t *testing.T, options option.MultiplexOptions) {
>>>>>>> e02317a3
	method := shadowaead_2022.List[0]
	password := mkBase64(t, 16)
	startInstance(t, option.Options{
		Inbounds: []option.Inbound{
			{
				Type: C.TypeMixed,
				Tag:  "mixed-in",
				MixedOptions: option.HTTPMixedInboundOptions{
					ListenOptions: option.ListenOptions{
						Listen:     option.NewListenAddress(netip.IPv4Unspecified()),
						ListenPort: clientPort,
					},
				},
			},
			{
				Type: C.TypeShadowsocks,
				ShadowsocksOptions: option.ShadowsocksInboundOptions{
					ListenOptions: option.ListenOptions{
						Listen:     option.NewListenAddress(netip.IPv4Unspecified()),
						ListenPort: serverPort,
					},
					Method:   method,
					Password: password,
				},
			},
		},
		Outbounds: []option.Outbound{
			{
				Type: C.TypeDirect,
			},
			{
				Type: C.TypeShadowsocks,
				Tag:  "ss-out",
				ShadowsocksOptions: option.ShadowsocksOutboundOptions{
					ServerOptions: option.ServerOptions{
						Server:     "127.0.0.1",
						ServerPort: serverPort,
					},
					Method:           method,
					Password:         password,
					MultiplexOptions: &options,
				},
			},
		},
		Route: &option.RouteOptions{
			Rules: []option.Rule{
				{
					DefaultOptions: option.DefaultRule{
						Inbound:  []string{"mixed-in"},
						Outbound: "ss-out",
					},
				},
			},
		},
	})
	testSuit(t, clientPort, testPort)
}

func testVMessMux(t *testing.T, options option.MultiplexOptions) {
	user, _ := uuid.NewV4()
	startInstance(t, option.Options{
		Inbounds: []option.Inbound{
			{
				Type: C.TypeMixed,
				Tag:  "mixed-in",
				MixedOptions: option.HTTPMixedInboundOptions{
					ListenOptions: option.ListenOptions{
						Listen:     option.NewListenAddress(netip.IPv4Unspecified()),
						ListenPort: clientPort,
					},
				},
			},
			{
				Type: C.TypeVMess,
				VMessOptions: option.VMessInboundOptions{
					ListenOptions: option.ListenOptions{
						Listen:     option.NewListenAddress(netip.IPv4Unspecified()),
						ListenPort: serverPort,
					},
					Users: []option.VMessUser{
						{
							UUID: user.String(),
						},
					},
				},
			},
		},
		Outbounds: []option.Outbound{
			{
				Type: C.TypeDirect,
			},
			{
				Type: C.TypeVMess,
				Tag:  "vmess-out",
				VMessOptions: option.VMessOutboundOptions{
					ServerOptions: option.ServerOptions{
						Server:     "127.0.0.1",
						ServerPort: serverPort,
					},
					Security:  "auto",
					UUID:      user.String(),
					Multiplex: &options,
				},
			},
		},
		Route: &option.RouteOptions{
			Rules: []option.Rule{
				{
					DefaultOptions: option.DefaultRule{
						Inbound:  []string{"mixed-in"},
						Outbound: "vmess-out",
					},
				},
			},
		},
	})
	testSuit(t, clientPort, testPort)
}

func testVLESSMux(t *testing.T, options option.MultiplexOptions) {
	user, _ := uuid.NewV4()
	startInstance(t, option.Options{
		Inbounds: []option.Inbound{
			{
				Type: C.TypeMixed,
				Tag:  "mixed-in",
				MixedOptions: option.HTTPMixedInboundOptions{
					ListenOptions: option.ListenOptions{
						Listen:     option.NewListenAddress(netip.IPv4Unspecified()),
						ListenPort: clientPort,
					},
				},
			},
			{
				Type: C.TypeVLESS,
				VLESSOptions: option.VLESSInboundOptions{
					ListenOptions: option.ListenOptions{
						Listen:     option.NewListenAddress(netip.IPv4Unspecified()),
						ListenPort: serverPort,
					},
					Users: []option.VLESSUser{
						{
							UUID: user.String(),
						},
					},
				},
			},
		},
		Outbounds: []option.Outbound{
			{
				Type: C.TypeDirect,
			},
			{
				Type: C.TypeVLESS,
				Tag:  "vless-out",
				VLESSOptions: option.VLESSOutboundOptions{
					ServerOptions: option.ServerOptions{
						Server:     "127.0.0.1",
						ServerPort: serverPort,
					},
					UUID:      user.String(),
					Multiplex: &options,
				},
			},
		},
		Route: &option.RouteOptions{
			Rules: []option.Rule{
				{
					DefaultOptions: option.DefaultRule{
						Inbound:  []string{"mixed-in"},
						Outbound: "vless-out",
					},
				},
			},
		},
	})
	testSuit(t, clientPort, testPort)
}<|MERGE_RESOLUTION|>--- conflicted
+++ resolved
@@ -37,15 +37,7 @@
 	}
 }
 
-<<<<<<< HEAD
-func TestShadowsockH2Mux(t *testing.T) {
-	testShadowsocksMux(t, mux.ProtocolH2Mux.String())
-}
-
-func testShadowsocksMux(t *testing.T, protocol string) {
-=======
 func testShadowsocksMux(t *testing.T, options option.MultiplexOptions) {
->>>>>>> e02317a3
 	method := shadowaead_2022.List[0]
 	password := mkBase64(t, 16)
 	startInstance(t, option.Options{
