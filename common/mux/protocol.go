package mux

import (
<<<<<<< HEAD
	"encoding/binary"
	"io"
	"net"

	C "github.com/sagernet/sing-box/constant"
	"github.com/sagernet/sing/common"
	"github.com/sagernet/sing/common/buf"
	E "github.com/sagernet/sing/common/exceptions"
	M "github.com/sagernet/sing/common/metadata"
	N "github.com/sagernet/sing/common/network"
	"github.com/sagernet/sing/common/rw"
	"github.com/sagernet/smux"

	"github.com/hashicorp/yamux"
)

var Destination = M.Socksaddr{
	Fqdn: "sp.mux.sing-box.arpa",
	Port: 444,
}

const (
	ProtocolSMux Protocol = iota
	ProtocolYAMux
	ProtocolH2Mux
)

type Protocol byte

func ParseProtocol(name string) (Protocol, error) {
	switch name {
	case "", "smux":
		return ProtocolSMux, nil
	case "yamux":
		return ProtocolYAMux, nil
	case "h2mux":
		return ProtocolH2Mux, nil
	default:
		return ProtocolSMux, E.New("unknown multiplex protocol: ", name)
	}
}

func (p Protocol) newServer(conn net.Conn) (abstractSession, error) {
	switch p {
	case ProtocolSMux:
		session, err := smux.Server(conn, smuxConfig())
		if err != nil {
			return nil, err
		}
		return &smuxSession{session}, nil
	case ProtocolYAMux:
		session, err := yamux.Server(conn, yaMuxConfig())
		if err != nil {
			return nil, err
		}
		return &yamuxSession{session}, nil
	case ProtocolH2Mux:
		return NewH2MuxServer(conn), nil
	default:
		panic("unknown protocol")
	}
}

func (p Protocol) newClient(conn net.Conn) (abstractSession, error) {
	switch p {
	case ProtocolSMux:
		session, err := smux.Client(conn, smuxConfig())
		if err != nil {
			return nil, err
		}
		return &smuxSession{session}, nil
	case ProtocolYAMux:
		session, err := yamux.Client(conn, yaMuxConfig())
		if err != nil {
			return nil, err
		}
		return &yamuxSession{session}, nil
	case ProtocolH2Mux:
		return NewH2MuxClient(conn)
	default:
		panic("unknown protocol")
	}
}

func smuxConfig() *smux.Config {
	config := smux.DefaultConfig()
	config.KeepAliveDisabled = true
	return config
}

func yaMuxConfig() *yamux.Config {
	config := yamux.DefaultConfig()
	config.LogOutput = io.Discard
	config.StreamCloseTimeout = C.TCPTimeout
	config.StreamOpenTimeout = C.TCPTimeout
	return config
}

func (p Protocol) String() string {
	switch p {
	case ProtocolSMux:
		return "smux"
	case ProtocolYAMux:
		return "yamux"
	case ProtocolH2Mux:
		return "h2mux"
	default:
		return "unknown"
	}
}

const (
	version0 = 0
)

type Request struct {
	Protocol Protocol
}

func ReadRequest(reader io.Reader) (*Request, error) {
	version, err := rw.ReadByte(reader)
	if err != nil {
		return nil, err
	}
	if version != version0 {
		return nil, E.New("unsupported version: ", version)
	}
	protocol, err := rw.ReadByte(reader)
	if err != nil {
		return nil, err
	}
	return &Request{Protocol: Protocol(protocol)}, nil
}

func EncodeRequest(buffer *buf.Buffer, request Request) {
	buffer.WriteByte(version0)
	buffer.WriteByte(byte(request.Protocol))
}

const (
	flagUDP       = 1
	flagAddr      = 2
	statusSuccess = 0
	statusError   = 1
=======
	"github.com/sagernet/sing-mux"
)

type (
	Client = mux.Client
>>>>>>> e02317a3
)

var (
	Destination      = mux.Destination
	HandleConnection = mux.HandleConnection
)<|MERGE_RESOLUTION|>--- conflicted
+++ resolved
@@ -1,158 +1,11 @@
 package mux
 
 import (
-<<<<<<< HEAD
-	"encoding/binary"
-	"io"
-	"net"
-
-	C "github.com/sagernet/sing-box/constant"
-	"github.com/sagernet/sing/common"
-	"github.com/sagernet/sing/common/buf"
-	E "github.com/sagernet/sing/common/exceptions"
-	M "github.com/sagernet/sing/common/metadata"
-	N "github.com/sagernet/sing/common/network"
-	"github.com/sagernet/sing/common/rw"
-	"github.com/sagernet/smux"
-
-	"github.com/hashicorp/yamux"
-)
-
-var Destination = M.Socksaddr{
-	Fqdn: "sp.mux.sing-box.arpa",
-	Port: 444,
-}
-
-const (
-	ProtocolSMux Protocol = iota
-	ProtocolYAMux
-	ProtocolH2Mux
-)
-
-type Protocol byte
-
-func ParseProtocol(name string) (Protocol, error) {
-	switch name {
-	case "", "smux":
-		return ProtocolSMux, nil
-	case "yamux":
-		return ProtocolYAMux, nil
-	case "h2mux":
-		return ProtocolH2Mux, nil
-	default:
-		return ProtocolSMux, E.New("unknown multiplex protocol: ", name)
-	}
-}
-
-func (p Protocol) newServer(conn net.Conn) (abstractSession, error) {
-	switch p {
-	case ProtocolSMux:
-		session, err := smux.Server(conn, smuxConfig())
-		if err != nil {
-			return nil, err
-		}
-		return &smuxSession{session}, nil
-	case ProtocolYAMux:
-		session, err := yamux.Server(conn, yaMuxConfig())
-		if err != nil {
-			return nil, err
-		}
-		return &yamuxSession{session}, nil
-	case ProtocolH2Mux:
-		return NewH2MuxServer(conn), nil
-	default:
-		panic("unknown protocol")
-	}
-}
-
-func (p Protocol) newClient(conn net.Conn) (abstractSession, error) {
-	switch p {
-	case ProtocolSMux:
-		session, err := smux.Client(conn, smuxConfig())
-		if err != nil {
-			return nil, err
-		}
-		return &smuxSession{session}, nil
-	case ProtocolYAMux:
-		session, err := yamux.Client(conn, yaMuxConfig())
-		if err != nil {
-			return nil, err
-		}
-		return &yamuxSession{session}, nil
-	case ProtocolH2Mux:
-		return NewH2MuxClient(conn)
-	default:
-		panic("unknown protocol")
-	}
-}
-
-func smuxConfig() *smux.Config {
-	config := smux.DefaultConfig()
-	config.KeepAliveDisabled = true
-	return config
-}
-
-func yaMuxConfig() *yamux.Config {
-	config := yamux.DefaultConfig()
-	config.LogOutput = io.Discard
-	config.StreamCloseTimeout = C.TCPTimeout
-	config.StreamOpenTimeout = C.TCPTimeout
-	return config
-}
-
-func (p Protocol) String() string {
-	switch p {
-	case ProtocolSMux:
-		return "smux"
-	case ProtocolYAMux:
-		return "yamux"
-	case ProtocolH2Mux:
-		return "h2mux"
-	default:
-		return "unknown"
-	}
-}
-
-const (
-	version0 = 0
-)
-
-type Request struct {
-	Protocol Protocol
-}
-
-func ReadRequest(reader io.Reader) (*Request, error) {
-	version, err := rw.ReadByte(reader)
-	if err != nil {
-		return nil, err
-	}
-	if version != version0 {
-		return nil, E.New("unsupported version: ", version)
-	}
-	protocol, err := rw.ReadByte(reader)
-	if err != nil {
-		return nil, err
-	}
-	return &Request{Protocol: Protocol(protocol)}, nil
-}
-
-func EncodeRequest(buffer *buf.Buffer, request Request) {
-	buffer.WriteByte(version0)
-	buffer.WriteByte(byte(request.Protocol))
-}
-
-const (
-	flagUDP       = 1
-	flagAddr      = 2
-	statusSuccess = 0
-	statusError   = 1
-=======
 	"github.com/sagernet/sing-mux"
 )
 
 type (
 	Client = mux.Client
->>>>>>> e02317a3
 )
 
 var (
