--- conflicted
+++ resolved
@@ -20,16 +20,10 @@
 }
 
 type DNSClientOptions struct {
-<<<<<<< HEAD
-	Strategy      DomainStrategy `json:"strategy,omitempty"`
-	DisableCache  bool           `json:"disable_cache,omitempty"`
-	DisableExpire bool           `json:"disable_expire,omitempty"`
-=======
 	Strategy         DomainStrategy `json:"strategy,omitempty"`
 	DisableCache     bool           `json:"disable_cache,omitempty"`
 	DisableExpire    bool           `json:"disable_expire,omitempty"`
 	IndependentCache bool           `json:"independent_cache,omitempty"`
->>>>>>> e02317a3
 }
 
 type DNSFakeIPOptions struct {
